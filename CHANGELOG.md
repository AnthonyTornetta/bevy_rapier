# Changelog

## Unreleased

<<<<<<< HEAD
### Modified

- `RapierContext`, `RapierConfiguration` and `RenderToSimulationTime` are now a `Component`
  - Rapier now supports multiple worlds, see example `multi_world3` for usage details.
  - Migration guide:
    - `ResMut<mut RapierContext>` -> `DefaultRapierContextAccessMut`
    - `Res<RapierContext>` -> `DefaultRapierContextAccess`
    - Access to `RapierConfiguration` and `RenderToSimulationTime` should query for it
on the responsible entity owning the `RenderContext`.
  - If you are building a library on top of `bevy_rapier` and would want to support multiple worlds too,
you can check out the details of [#545](https://github.com/dimforge/bevy_rapier/pull/545)
to get more context and information.
=======
### Fix

- Fix a crash when using `TimestepMode::Interpolated` and removing colliders
during a frame which would not run a simulation step.

### Added

- Added a `TriMeshFlags` parameter for `ComputedColliderShape`,
its default value is `TriMeshFlags::MERGE_DUPLICATE_VERTICES`,
which was its hardcoded behaviour.
>>>>>>> 59477d9c

## v0.27.0 (07 July 2024)

**This is an update from rapier 0.19 to Rapier 0.21 which includes several stability improvements
and new features. Please have a look at the
[0.20 and 0.21 changelogs](https://github.com/dimforge/rapier/blob/master/CHANGELOG.md) of Rapier.**

### Modified

- Update from rapier `0.19` to rapier `0.21`.
- Update to nalgebra `0.33`.
- Update to bevy `0.14`.
- Renamed `has_any_active_contacts` to `has_any_active_contact` for better consistency with rapier.
- `ColliderDebugColor`'s property is now a `bevy::color::Hsla`.
- `ImpulseJoint::data` and `MultibodyJoint::data` are now a more detailed enum `TypedJoint` instead of a `GenericJoint`.
You can still access its inner `GenericJoint` with `.as_ref()` or `as_mut()`.
- `data` fields from all joints (`FixedJoint`, …) are now public, and their getters removed.

### Added

- Derive `Debug` for `LockedAxes`.
- Expose `is_sliding_down_slope` to both `MoveShapeOutput` and `KinematicCharacterControllerOutput`.
- Added a First Person Shooter `character_controller` example for `bevy_rapier3d`.
- Added serialization support for `CollisionGroups`, `SolverGroups`, `ContactForceEventThreshold`, `ContactSkin`.
- Added `RapierContext::context.impulse_revolute_joint_angle` to compute the angle along a revolute joint’s principal axis.

### Fix

- Fix rigidbodies never going to sleep when a scale was applied to their `Transform`.
- Fix losing information about hit details when converting from `ShapeCastHit` in parry to `ShapeCastHit` in bevy_rapier

## v0.26.0 (05 May 2024)

**This is an update to Rapier 0.19 which includes several stability improvements
and character-controller fix. Please have a look at the
[0.19 changelog](https://github.com/dimforge/rapier/blob/master/CHANGELOG.md) of Rapier.**

### Modified

- Renamed `Toi/ToiDetails` to `ShapeCastHit/ShapeCastHitDetails`.
- Switch to rapier’s built-in `length_unit` instead of explicitly scaling shapes with `physics_scale`.
- Linear shape-casting functions now take a `ShapeCastOptions` parameter that describes how the shape-cast should
  behave on special-cases (like toi == 0).
- Internal edge correction is now opt-in with the `TriMeshFlags::FIX_INTERNAL_EDGES` and
  `HeightFieldFlags::FIX_INTERNAL_EDGES` flags.
- Rename `RayIntersection::toi` to `RayIntersection::time_of_impact`.

### Fix

- Fix character controller occasionally getting stuck against vertical walls.

### Added

- Add the `SoftCcd` (for rigid-bodies) and `ContactSkin` (for colliders) components. See
  [rapier#625](https://github.com/dimforge/rapier/pull/625) for details on the features they enable.

## v0.25.0 (19 Feb. 2024)

### Modified

- Update to bevy `0.13`.

## v0.24.0 (27 Jan. 2024)

The main highlight of this release is the implementation of a new non-linear constraints solver for better stability
and increased convergence rates. See [#579](https://github.com/dimforge/rapier/pull/579) for additional information.

In order to adjust the number of iterations of the new solver, simply
adjust `IntegrationParameters::num_solver_iterations`.
If recovering the old solver behavior is useful to you, call `IntegrationParameters::switch_to_standard_pgs_solver()`.

It is now possible to specify some additional solver iteration for specific rigid-bodies (and everything interacting
with it directly or indirectly through contacts and joints) by adding the `AdditionalSolverIterations` component to the
same entity as the rigid-body. This allows for higher-accuracy on subsets of the physics scene without affecting
performance of the other parts of the simulation.

### Fix

- Fix bug causing angular joint limits and motor to sometimes only take into account half of the angles specified by the
  user.
- Fix bug where collisions would not be re-computed after a collider was re-enabled.

### Added

- Add a `SpringJoint` and `SpringJointBuilder` for simulating springs with customizable stiffness and damping
  coefficients.
- Fix incorrect update of angular degrees-of-freedoms on spherical multibody joints.
- Fix debug-renderer showing moved kinematic rigid-bodies only at their initial position.

### Modified

- Rename `RapierContext::contacts_with` to `RapierContext::contact_pairs_with`.
- Rename `RapierContext::intersections_with` to `RapierContext::intersection_pairs_with`.
- Collisions between the character controller and sensors are now disabled by default.

## 0.23.0

### Modified

- Update to Bevy 0.12

### Added

- `ColliderView::as_typed_shape` and `::to_shared_shape` to convert a `ColliderView` to a parry’s
  `TypedShape` or `SharedShape`. The `From` trait has also been implemented accordingly.
- Implement `Copy` for `ColliderView` and all the other non-mut shape views.
- Add `RapierContext::rigid_body_colliders` to retrieve all collider entities attached to this rigid-body.
- Add `RapierPhysicsPlugin::in_fixed_schedule`/`::in_schedude` to add rapier’s systems to a fixed/custom
  schedule.
- Re-export `JointAxesMask`, `JointAxis`, `MotorModel`.
- Implement `Deref` for `ReadMassProperties`.
- Expose the `stop_at_penetration` parameter of shape-casting, to enable or ignore overlaps at the initial position
  of the shape.

### Fix

- Fix `RapierContext::integration_parameters::dt` not being updated on non-fixed timestep modes.
- Fix debug-renderer lagging one frame behind.
- Fix Collider `Transform` rotation change not being taken into account by the physics engine.
- Fix automatic update of `ReadMassProperties`.

## 0.22.0 (10 July 2023)

### Modified

- Update to Bevy 0.11.
- Disabled rigid-bodies are no longer synchronized with the rapier backend.
- Switch to bevy’s gizmo system for the debug-renderer. This removes the vendored debug lines plugin.

### Added

- Add a joint for simulating ropes: the `RopeJoint`.
- Add `Velocity::linear_velocity_at_point` to calculate the linear velocity at the given world-space point.
- Add the `ComputedColliderShape::ConvexHull` variant to automatcially calculate the convex-hull of an imported mesh.
- Implement `Reflect` for the debug-renderer.

### Fix

- Fix broken interpolation for rigid-bodies with the `TransformInterpolation` component.
- Fix compilation when `bevy_rapier` is being used with headless bevy.
- Improved performance of the writeback system by not iterting on non-rigid-body entities.
- Fix typo by renaming `CuboidViewMut::sed_half_extents` to `set_half_extents`.
- Properly scale parented collider’s offset based on changes on its `ColliderScale`.

## 0.21.0  (07 March 2023)

### Modified

- Update to Bevy 0.10.
- The `PhysicsHooksWithQuery` trait has been renamed to by the `BevyPhysicsHooks`.
- Bevy resources and queries accessed by the physics hook are now specified by the implementor of `BevyPhysicsHooks`
  which must derive Bevy’s `SystemParam` trait. This implies that the physics hook’s `filter_contact_pair` (and
  all its other methods) no longer take the Bevy `Query` as argument. Queries and resources are accessed through
  `self`.
- Rename `PhysicsStages` to `PhysicsSet`.

## 0.20.0 (15 Jan. 2023)

### Added

- Add the `RigidBodyDisabled` and `ColliderDisabled` component that can be inserted to disable a rigid-body
  or collider without removing it from the scene.

### Fix

- Fix spawn position of colliders without rigid bodies.
- Fix overriding enabled flag in debug render.

### Modified

- Make debug-rendering enabled by default when inserting the `RapierDebugRenderPlugin` plugin with its default
  configuration.
- The `debug-render` feature has been replaced by two features: `debug-render-2d` and `debug-render-3d`. For example,
  using `debug-render-2d` with `bevy_rapier3d`, the debug-render will work with 2D cameras (useful, e.g., for top-down
  games
  with 3D graphics).
- In order to facilitate the use of `bevy_rapier` in headless mode, the `AsyncCollider` and `AsyncSceneCollider`
  components were moved behind the `async-collider` feature (enabled by default). Disabling that feature will
  make `bevy_rapier` work even with the `MinimalPlugins` inserted instead of the `DefaultPlugins`.
- Corrected an API inconsistency where `bevy_rapier` components would sometimes require an `InteracitonGroup` type
  defined in
  `rapier`. It has been replaced by the `CollisionGroup` type (defined in `bevy_rapier`).
- `Velocity::zero,linear,angular` are now const-fn.

## 0.19.0 (18 Nov. 2022)

### Modified

- Update to Bevy 0.9

## 0.18.0 (30 Oct. 2022)

### Added

- Add the accessor `RapierContext::physics_scale()` to read the physics scale
  that was set when initializing the plugin.
- Add `RapierConfiguration::force_update_from_transform_changes` to force the transform
  updates even if it is equal to the transform that was previously set. Useful for
  rollback in networked applications described in [#261](https://github.com/dimforge/bevy_rapier/pull/261).
- Add `Collider::trimesh_with_flags` to create a triangle mesh collider with custom pre-processing
  flags.

### Fix

- Reset the `ExternalImpulse` component after each step automatically.
- Fix `transform_to_iso` to preserve identical rotations instead of
  converting to an intermediate axis-angle representation.
- Fix **internal edges** of 3D triangle meshes or 3D heightfields generating invalid contacts
  preventing balls from moving straight. Be sure to set the triangle mesh flag
  `TriMeshFlags::MERGE_DUPLICATE_VERTICES` when creating the collider if your mesh have duplicated
  vertices.

### Modified

- Rename `AABB` to `Aabb` to comply with Rust’s style guide.

## 0.17.0 (02 Oct. 2022)

### Added

- Add a **kinematic character controller** implementation. This feature is accessible in two different ways:
    1. The first approach is to insert the `KinematicCharacterController` component to an entity. If the
       `KinematicCharacterController::custom_shape` field is set, then this shape is used for the character control.
       If this field is `None` then the `Collider` attached to the same entity as the character controller is used.
       The character controller will be automatically updated when the `KinematicCharacterController::movement` is set.
       The result position is written to the `Transform` of the character controller’s entity.
    2. The second, lower level, approach, is to call `RapierContext::move_shape` to compute the possible movement
       of a shape, taking obstacle and sliding into account.
- Add implementations of `Add`, `AddAssign`, `Sub`, `SubAssign` to `ExternalForce` and `ExternalImpulse`.
- Add `ExternalForce::at_point` and `ExternalImpulse::at_point` to apply a force/impulse at a specific point
  of a rigid-body.

### Fix

- Fix shapes quickly switching between scaled and non-scaled versions due to rounding errors in the scaling extraction
  from bevy’s global affine transform.

## 0.16.2 (23 August 2022)

### Added

- Implement `Debug` for `Collider` and `ColliderView`.
- Add the missing `ActiveEvent::CONTACT_FORCE_EVENTS` to enable contact force events on a collider.

## 0.16.1 (19 August 2022)

### Fixed

- Fix crash of the 2D debug-render on certain platforms (including Metal/MacOS).
- Fix bug where collision events and contact force events were not cleared automatically.
- Implement `Reflect` for `AsyncCollider`.

## 0.16.0 (31 July 2022)

### Modified

- Switch to Bevy 0.8.

## 0.15.0 (10 July 2022)

### Fixed

- Fix unpredictable broad-phase panic when using small colliders in the simulation.
- Fix collision events being incorrectly generated for any shape that produces multiple
  contact manifolds (like triangle meshes).
- Fix transform hierarchies not being properly taken into account for colliders with a
  parent rigid-body.
- Fix force and impulse application when the `ExternalImpulse` or `ExternalForce` components were added
  at the same time as the rigid-body creation.
- Fix sleeping threshold application when these thresholds are set at the same time as the rigid-body
  creation.

### Added

- Add the `ColliderMassProperties::Mass` variant to let the user specify a collider’s mass directly (instead of its
  density).
  As a result the collider’s angular inertia tensor will be automatically be computed based on this mass and its shape.
- Add the `ContactForceEvent` event. It can be read by a bevy system with the `EventReader<ContactForceEvent>`. This
  event is useful to read contact forces. A `ContactForceEvent` is generated whenever the sum of the magnitudes of the
  forces applied by contacts between two colliders exceeds the value specified by the `ContactForceEventThreshold`
  component.
- Add the `QueryFilter` struct that is now used by all the scene queries instead of the `CollisionGroups` and
  `Fn(Entity) -> bool` closure. This `QueryFilter` provides easy access to most common filtering strategies
  (e.g. dynamic bodies only, excluding one particular entity, etc.) for scene queries.
- Added some missing serialization of joints.
- Implement `Default` for `Collider`. It defaults to a `Ball` with radius 0.5.
- Added a `contacts_enabled` flag to all the joints. If this flag is set to `false` for a joint, no contact will be
  computed between two colliders attached to rigid-bodies liked by that joint.

### Modified

- The `MassProperties` struct is no longer a `Component`. A common mistake was to assume that `MassProperties` could
  be used to initialize the mass/angular inertia tensor of a rigid-body. It is not the case. Instead, the user should
  use the `AdditionalMassProperties` component. The `ReadMassProperties` component has been added to read the mass
  properties of a rigid-body.
- The `Sensor` component is now a marker component: if it exists the related collider is a sensor, otherwise it is
  a solid collider.

## 0.14.1 (01 June 2022)

### Fixed

- Add the missing `init_async_scene_colliders` to the list of the plugin systems.

## 0.14.0 (31 May 2022)

### Added

- Add the `AsyncSceneCollider` component to generate collision for scene meshes similar to `AsyncCollider`.
- Add calls to `App::register_type` for the types implementing `Reflect`.

### Modified

- `Collider::bevy_mesh`, `Collider::bevy_mesh_convex_decomposition`
  and `Collider::bevy_mesh_convex_decomposition_with_params` was replaced with single `Collider::from_bevy_mesh`
  function which accepts `ComputedColliderShape`.
- `AsyncCollider` is now a struct which contains a mesh handle and `ComputedColliderShape`.
- The physics systems are now running after `CoreStage::Update` but before `CoreStage::PostUpdate`.
- The collider and rigid-body positions are read from the `GlobalTransform` instead of `Transform` (the
  transforms modified by Rapier are written back to the `Transform` component). It is therefore important
  to insert both a `Transform` and `GlobalTransform` component (or the `TransformBundle` bundle).
- It is now possible to prevent the plugin from registering its system thanks
  to `RapierPhysicsPlugin::with_default_system_setup(false)`.
  If that’s the case, the `RapierPhysicsPlugin::get_systems` method can be called to retrieve the relevant `SystemSet`
  that can be added to your own stages in order to apply your own scheduling.

### Fixed

- Fixed issues where contact regularization (using compliance) would result in tunnelling despite tunnelling
  being enabled.
- Don’t overwrite the user’s `RapierConfiguration` if one already exists before initializing the plugin.

## 0.13.2 (5 May 2022)

### Modified

- The `TimestepMode` and `SimulationToRenderTime` structures are now public.

### Fixed

- Fixed colors rendered by the debug-renderer.
- Fix issue where the debug-renderer would sometimes render lines behind the user’s meshes/sprites.

## 0.13.1 (1 May 2022)

### Added

- Add the `CollidingEntities` components which tracks the set of entities colliding
  with a given entity.
- Add constructors `Velocity::linear`, `Velocity::angular`, `Ccd::enabled()`, `Ccd::disabled()`,
  `Dominance::group`, `Friction::coefficient`, `Restitution::coefficient`, `CollisionGroups::new`,
  `SolverGroups::new`.
- Add `RapierContext::collider_parent` that returns the entity containing the parent `RigidBody`
  of a collider.

### Modified

- Switched to linear ordering to order our systems.
- Make the `plugin::systems` module public.

## 0.13.0 (30 Apr. 2022)

This is a **complete rewrite of the plugin** (mostly likely the last large redesign this plugin
will be subject to). It switches to `rapier` 0.12 and `bevy` 0.7. The focus of this rewrite was
to significantly improve ergonomics while simplifying the codebase and adding new features.

Refer to [#138](https://github.com/dimforge/bevy_rapier/pull/138) for extensive details
on this change. See the folders `bevy_rapier2d/examples` and `bevy_rapier3d/examples`
for some examples.

## 0.12.0

### Modified

- Switch to `rapier` 0.12.0-alpha.0 and `nalgebra` 0.30.
- Switch to `bevy` 0.6.
- All the Rapier components have been wrapped into wrapper types (for example `ColliderPosition`
  has been wrapped into `ColliderPositionComponent`). These wrapper types are the ones that need
  to be used as bevy components. To convert a Rapier component to it’s corresponding Bevy component,
  simply use `.into()`. See the examples in `bevy_rapier2d/examples` and `bevy_rapier3d/examples`
  for details.

## 0.11.0

### Modified

- Switch to `Rapier` 0.11 and `nalgebra` 0.29.
- Add labels to each system from `bevy-rapier`.

### Fixed

- Fix panics when despawning joints or colliders.
- Fix a panic where adding a collider.
- Don’t let the plugin overwrite the user’s `PhysicsHooksWithQueryObject` if it was already
  present before inserting the plugin.

## 0.10.2

### Fixed

- Fix build when targeting WASM.

## 0.10.1

### Fixed

- Fix joint removal when despawning its entity.

## 0.10.0

A new, exhaustive, user-guide for bevy_rapier has been uploaded to rapier.rs.

This version is a complete rewrite of the plugin. Rigid-bodies and
colliders are now split into components that can be queried like any other
components. They are created by inserting a `RigidBodyBundle` and/or a `ColliderBundle`.

In addition, the `Entity` type and `ColliderHandle/RigidBodyHandle` type can now be
converted directly using `entity.handle()` or `handle.entity()`.

Finally, there is now a prelude: `use bevy_rapier2d::prelude::*`.

## 0.9.0

### Added

- The `ColliderDebugRender` component must be added to an entity
  containing a collider shape in order to render it.

## 0.8.0

### Changed

- Use the version 0.5.0 of Rapier.

### Added

- The debug rendering of 3D trimesh now work.
- The debug rendering won't crash any more if a not-yet-supported shape
  is used. It will silently ignore the shape instead.
- The crate has now a `render` feature that allows building it without any
  rendering support (avoiding some dependencies that may not compile when
  targetting WASM).

## 0.7.0

### Changed

- Use the version 0.4.0 of Bevy.

## 0.6.2

### Changed

- Fix the rendering of colliders attached to an entity children of another
  entity containing the rigid-body it is attached to.

## 0.6.1

### Changed

- The adaptive change of number of timesteps executed during each render loop
  (introduced in the version 0.4.0 with position interpolation) is
  now disabled by default. It needs to be enabled explicitly by setting
  `RapierConfiguration.time_dependent_number_of_timesteps` to `true`.

## 0.6.0

### Added

- It is now possible to attach multiple colliders to a single
  rigid-body by using Bevy hierarchy: an entity contains
  the `RigidBodyBuider` whereas its children contain the `ColliderBuilder`.

### Changed

- We now use the latest version of Rapier: 0.4.0. See the
  [Rapier changelog](https://github.com/dimforge/rapier/blob/master/CHANGELOG.md#v040)
  for details. In particular, this includes the ability to lock the rotations of a rigid-body.

## 0.5.0

### Changed

- We now use the latest version of Bevy: 0.3.0

### Added

- Rigid-bodies, colliders, and joints, will automatically removed from the Rapier
  sets when their corresponding Bevy components are removed.

## 0.4.0

This release update the plugin to the latest version of Rapier, which itself
includes lots of new features. Refer to the Rapier changelogs for details.

### Added

- A `InteractionPairFilters` resource where you can your own filters for contact pair
  and proximity pair filtering. Before considering the use of a custom filter, consider
  using collision groups instead (as it is faster, but less versatile).

### Changed

- The stepping system now applies interpolation between two physics state at render time.
  Refer to [that issue](https://github.com/dimforge/bevy_rapier/pull/19) and the following
  blog post article for details: https://www.gafferongames.com/post/fix_your_timestep/

## 0.3.1

### Changed

- Rapier configuration
    - Replaced `Gravity` and `RapierPhysicsScale` resources with a unique `RapierConfiguration` resource.
    - Added an `physics_pipeline_active` attribute to `RapierConfiguration` allowing to pause the physic simulation.
    - Added a `query_pipeline_active` attribute to `RapierConfiguration` allowing to pause the query pipeline update.
<|MERGE_RESOLUTION|>--- conflicted
+++ resolved
@@ -2,7 +2,17 @@
 
 ## Unreleased
 
-<<<<<<< HEAD
+### Fix
+
+- Fix a crash when using `TimestepMode::Interpolated` and removing colliders
+during a frame which would not run a simulation step.
+
+### Added
+
+- Added a `TriMeshFlags` parameter for `ComputedColliderShape`,
+its default value is `TriMeshFlags::MERGE_DUPLICATE_VERTICES`,
+which was its hardcoded behaviour.
+
 ### Modified
 
 - `RapierContext`, `RapierConfiguration` and `RenderToSimulationTime` are now a `Component`
@@ -15,18 +25,6 @@
   - If you are building a library on top of `bevy_rapier` and would want to support multiple worlds too,
 you can check out the details of [#545](https://github.com/dimforge/bevy_rapier/pull/545)
 to get more context and information.
-=======
-### Fix
-
-- Fix a crash when using `TimestepMode::Interpolated` and removing colliders
-during a frame which would not run a simulation step.
-
-### Added
-
-- Added a `TriMeshFlags` parameter for `ComputedColliderShape`,
-its default value is `TriMeshFlags::MERGE_DUPLICATE_VERTICES`,
-which was its hardcoded behaviour.
->>>>>>> 59477d9c
 
 ## v0.27.0 (07 July 2024)
 
