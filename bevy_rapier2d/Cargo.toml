[package]
name = "bevy_rapier2d"
version = "0.31.0"
authors = ["Sébastien Crozet <developer@crozet.re>"]
description = "2-dimensional physics engine in Rust, official Bevy plugin."
documentation = "http://docs.rs/bevy_rapier2d"
homepage = "http://rapier.rs"
repository = "https://github.com/dimforge/bevy_rapier"
readme = "../README.md"
keywords = ["physics", "dynamics", "rigid", "real-time", "joints"]
license = "Apache-2.0"
edition = "2021"


# See more keys and their definitions at https://doc.rust-lang.org/cargo/reference/manifest.html
[lib]
path = "../src/lib.rs"
required-features = ["dim2"]

[lints]
rust.unexpected_cfgs = { level = "warn", check-cfg = [
    'cfg(feature, values("dim3"))',
] }
clippy = { needless_lifetimes = "allow" }

[features]
default = [
    "dim2",
    "async-collider",
    "debug-render-2d",
    "picking-backend",
    "to-bevy-mesh",
]
dim2 = []
debug-render-2d = [
    "bevy/bevy_core_pipeline",
    "bevy/bevy_sprite",
    "bevy/bevy_gizmos",
    "rapier2d/debug-render",
    "bevy/bevy_asset",
]
debug-render-3d = [
    "bevy/bevy_core_pipeline",
    "bevy/bevy_pbr",
    "bevy/bevy_gizmos",
    "rapier2d/debug-render",
    "bevy/bevy_asset",
]
rapier-debug-render = ["rapier2d/debug-render"]

parallel = ["rapier2d/parallel"]
simd-stable = ["rapier2d/simd-stable"]
simd-nightly = ["rapier2d/simd-nightly"]
serde-serialize = ["rapier2d/serde-serialize", "bevy/serialize", "serde"]
enhanced-determinism = ["rapier2d/enhanced-determinism"]
headless = []
picking-backend = ["bevy/bevy_picking", "bevy/bevy_render"]
async-collider = [
    "bevy/bevy_asset",
    "bevy/bevy_scene",
    "bevy/bevy_render",
    "bevy/bevy_image",
]
to-bevy-mesh = ["bevy/bevy_render", "bevy/bevy_asset"]

[dependencies]
<<<<<<< HEAD
bevy = { version = "0.17.0", default-features = false, features = ["std"] }
nalgebra = { version = "0.34.1", features = ["convert-glam030"] }
rapier2d = "0.29.0"
bitflags = "2.4"
=======
bevy = { version = "0.17.3", default-features = false, features = ["std"] }
nalgebra = { version = "0.34.1", features = ["convert-glam030"] }
rapier2d = "0.31.0"
bitflags = "2.10.0"
>>>>>>> 0c4cfc91
log = "0.4"
serde = { version = "1", features = ["derive"], optional = true }

[dev-dependencies]
<<<<<<< HEAD
bevy = { version = "0.17.0", default-features = false, features = [
=======
bevy = { version = "0.17.3", default-features = false, features = [
>>>>>>> 0c4cfc91
    "x11",
    "bevy_state",
    "bevy_window",
    "bevy_debug_stepping",
    "bevy_log",
    "bevy_text",
    "default_font",
    "bevy_winit",
    "bevy_render",
    "bevy_core_pipeline",
    "bevy_sprite",
    "bevy_sprite_render",
    "bevy_gizmos",
    "bevy_color",
    "bevy_camera",
] }
oorandom = "11"
approx = "0.5.1"
<<<<<<< HEAD
glam = { version = "0.30.8", features = ["approx"] }
bevy-inspector-egui = "0.34"
bevy_egui = "0.37.0"
=======
glam = { version = "0.30.9", features = ["approx"] }
bevy-inspector-egui = "0.35.0"
bevy_egui = "0.38.0"
>>>>>>> 0c4cfc91
bevy_mod_debugdump = "0.14.0"
serde_json = "1.0"

[package.metadata.docs.rs]
# Enable all the features when building the docs on docs.rs
features = ["debug-render-2d", "serde-serialize"]

[package.metadata.cargo-all-features]

denylist = ["simd-nightly"]

# Features "dim2" and "dim3" are incompatible, so skip permutations including them
skip_feature_sets = [["enhanced-determinism", "simd-stable"]]

always_include_features = ["dim2"]

# The maximum number of features to try at once. Does not count features from `always_include_features`.
# This is useful for reducing the number of combinations run for a crate with a large amount of features,
# since in most cases a bug just needs a small set of 2-3 features to reproduce.
max_combination_size = 1<|MERGE_RESOLUTION|>--- conflicted
+++ resolved
@@ -64,26 +64,15 @@
 to-bevy-mesh = ["bevy/bevy_render", "bevy/bevy_asset"]
 
 [dependencies]
-<<<<<<< HEAD
 bevy = { version = "0.17.0", default-features = false, features = ["std"] }
 nalgebra = { version = "0.34.1", features = ["convert-glam030"] }
 rapier2d = "0.29.0"
 bitflags = "2.4"
-=======
-bevy = { version = "0.17.3", default-features = false, features = ["std"] }
-nalgebra = { version = "0.34.1", features = ["convert-glam030"] }
-rapier2d = "0.31.0"
-bitflags = "2.10.0"
->>>>>>> 0c4cfc91
 log = "0.4"
 serde = { version = "1", features = ["derive"], optional = true }
 
 [dev-dependencies]
-<<<<<<< HEAD
-bevy = { version = "0.17.0", default-features = false, features = [
-=======
 bevy = { version = "0.17.3", default-features = false, features = [
->>>>>>> 0c4cfc91
     "x11",
     "bevy_state",
     "bevy_window",
@@ -102,15 +91,9 @@
 ] }
 oorandom = "11"
 approx = "0.5.1"
-<<<<<<< HEAD
-glam = { version = "0.30.8", features = ["approx"] }
-bevy-inspector-egui = "0.34"
-bevy_egui = "0.37.0"
-=======
 glam = { version = "0.30.9", features = ["approx"] }
 bevy-inspector-egui = "0.35.0"
 bevy_egui = "0.38.0"
->>>>>>> 0c4cfc91
 bevy_mod_debugdump = "0.14.0"
 serde_json = "1.0"
 
