[package]
name = "bevy_rapier3d"
version = "0.26.0"
authors = ["Sébastien Crozet <developer@crozet.re>"]
description = "3-dimensional physics engine in Rust, official Bevy plugin."
documentation = "http://docs.rs/bevy_rapier3d"
homepage = "http://rapier.rs"
repository = "https://github.com/dimforge/bevy_rapier"
readme = "../README.md"
keywords = ["physics", "dynamics", "rigid", "real-time", "joints"]
license = "Apache-2.0"
edition = "2021"


# See more keys and their definitions at https://doc.rust-lang.org/cargo/reference/manifest.html
[lib]
path = "../src/lib.rs"
required-features = ["dim3"]

[features]
default = ["dim3", "async-collider", "debug-render-3d"]
dim3 = []
debug-render = ["debug-render-3d"]
debug-render-2d = ["bevy/bevy_core_pipeline", "bevy/bevy_sprite", "bevy/bevy_gizmos", "rapier3d/debug-render", "bevy/bevy_asset"]
debug-render-3d = ["bevy/bevy_core_pipeline", "bevy/bevy_pbr", "bevy/bevy_gizmos", "rapier3d/debug-render", "bevy/bevy_asset"]
parallel = ["rapier3d/parallel"]
simd-stable = ["rapier3d/simd-stable"]
simd-nightly = ["rapier3d/simd-nightly"]
wasm-bindgen = ["rapier3d/wasm-bindgen"]
serde-serialize = ["rapier3d/serde-serialize", "bevy/serialize", "serde"]
enhanced-determinism = ["rapier3d/enhanced-determinism"]
headless = []
async-collider = ["bevy/bevy_asset", "bevy/bevy_scene"]

[dependencies]
bevy = { version = "0.13", default-features = false }
<<<<<<< HEAD
nalgebra = { version = "0.32.3", features = [ "convert-glam025" ] }
rapier3d = { git = "https://github.com/AnthonyTornetta/rapier", version = "0.18.0" }
=======
nalgebra = { version = "0.32.3", features = ["convert-glam025"] }
rapier3d = "0.19"
>>>>>>> 5bcb4d3d
bitflags = "2.4"
log = "0.4"
serde = { version = "1", features = ["derive"], optional = true }

[dev-dependencies]
bevy = { version = "0.13", default-features = false, features = ["x11", "tonemapping_luts"] }
approx = "0.5.1"
glam = { version = "0.25", features = ["approx"] }

[package.metadata.docs.rs]
# Enable all the features when building the docs on docs.rs
features = ["debug-render-3d", "serde-serialize"]<|MERGE_RESOLUTION|>--- conflicted
+++ resolved
@@ -34,13 +34,8 @@
 
 [dependencies]
 bevy = { version = "0.13", default-features = false }
-<<<<<<< HEAD
 nalgebra = { version = "0.32.3", features = [ "convert-glam025" ] }
-rapier3d = { git = "https://github.com/AnthonyTornetta/rapier", version = "0.18.0" }
-=======
-nalgebra = { version = "0.32.3", features = ["convert-glam025"] }
-rapier3d = "0.19"
->>>>>>> 5bcb4d3d
+rapier3d = { git = "https://github.com/AnthonyTornetta/rapier", version = "0.19.0" }
 bitflags = "2.4"
 log = "0.4"
 serde = { version = "1", features = ["derive"], optional = true }
