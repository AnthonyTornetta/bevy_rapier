--- conflicted
+++ resolved
@@ -15,15 +15,10 @@
             RapierPhysicsPlugin::<NoUserData>::default(),
             RapierDebugRenderPlugin::default(),
         ))
-<<<<<<< HEAD
-        .add_systems(Startup, (setup_graphics, setup_physics))
-        .add_systems(Update, move_middle_world)
-=======
         .add_systems(Startup, (setup_physics, setup_graphics))
         .add_systems(Update, move_middle_world)
         // .add_systems(Update, change_world)
         // .add_systems(Update, despawn_last)
->>>>>>> 54633e0b
         .run();
 }
 
