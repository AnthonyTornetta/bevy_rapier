--- conflicted
+++ resolved
@@ -92,26 +92,16 @@
         };
 
         // Then cast the ray.
-<<<<<<< HEAD
         let hit = rapier_context
             .cast_ray(
                 DEFAULT_WORLD_ID,
                 ray.origin,
-                ray.direction,
+                *ray.direction,
                 f32::MAX,
                 true,
                 QueryFilter::only_dynamic(),
             )
             .expect("Default world should exist.");
-=======
-        let hit = rapier_context.cast_ray(
-            ray.origin,
-            ray.direction.into(),
-            f32::MAX,
-            true,
-            QueryFilter::only_dynamic(),
-        );
->>>>>>> 6aa960b6
 
         if let Some((entity, _toi)) = hit {
             // Color in blue the entity we just hit.
