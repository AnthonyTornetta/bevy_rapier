--- conflicted
+++ resolved
@@ -9,15 +9,9 @@
 # See more keys and their definitions at https://doc.rust-lang.org/cargo/reference/manifest.html
 
 [dependencies]
-<<<<<<< HEAD
-rapier3d = { features = ["profiler"], version = "0.29.0" }
-bevy_rapier3d = { version = "0.31", path = "../bevy_rapier3d" }
-bevy = { version = "0.17.0", default-features = false }
-=======
 rapier3d = "0.31.0"
 bevy_rapier3d = { version = "0.31", path = "../bevy_rapier3d" }
 bevy = { version = "0.17.3", default-features = false }
->>>>>>> 0c4cfc91
 
 [dev-dependencies]
 divan = "0.1"
