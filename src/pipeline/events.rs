--- conflicted
+++ resolved
@@ -100,11 +100,7 @@
         };
 
         if let Ok(mut events) = self.collision_events.write() {
-<<<<<<< HEAD
-            events.push(event)
-=======
-            events.send(event);
->>>>>>> 6aa960b6
+            events.push(event);
         }
     }
 
