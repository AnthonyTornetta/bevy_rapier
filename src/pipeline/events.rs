use crate::math::{Real, Vect};
use bevy::ecs::message::Message;
use bevy::prelude::Entity;
use rapier::dynamics::RigidBodySet;
use rapier::geometry::{
    ColliderHandle, ColliderSet, CollisionEvent as RapierCollisionEvent, CollisionEventFlags,
    ContactForceEvent as RapierContactForceEvent, ContactPair,
};
use rapier::pipeline::EventHandler;
use std::collections::HashMap;
use std::sync::RwLock;

#[cfg(doc)]
use crate::prelude::{ActiveEvents, ContactForceEventThreshold};

/// Message sent when two colliders start or stop colliding
///
/// This will only get triggered if the entity has the
/// [`ActiveEvents::COLLISION_EVENTS`] flag enabled.
#[derive(Copy, Clone, Debug, PartialEq, Eq, Message)]
pub enum CollisionMessage {
    /// Event occurring when two colliders start colliding
    Started(Entity, Entity, CollisionEventFlags),
    /// Event occurring when two colliders stop colliding
    Stopped(Entity, Entity, CollisionEventFlags),
}

/// Message sent when the sum of the magnitudes of the contact forces
/// between two colliders exceed a threshold ([`ContactForceEventThreshold`]).
///
/// This will only get triggered if the entity has the
/// [`ActiveEvents::CONTACT_FORCE_EVENTS`] flag enabled.
#[derive(Copy, Clone, Debug, PartialEq, Message)]
pub struct ContactForceMessage {
    /// The first collider involved in the contact.
    pub collider1: Entity,
    /// The second collider involved in the contact.
    pub collider2: Entity,
    /// The sum of all the forces between the two colliders.
    pub total_force: Vect,
    /// The sum of the magnitudes of each force between the two colliders.
    ///
    /// Note that this is **not** the same as the magnitude of `self.total_force`.
    /// Here we are summing the magnitude of all the forces, instead of taking
    /// the magnitude of their sum.
    pub total_force_magnitude: Real,
    /// The world-space (unit) direction of the force with strongest magnitude.
    pub max_force_direction: Vect,
    /// The magnitude of the largest force at a contact point of this contact pair.
    pub max_force_magnitude: Real,
}

// TODO: it may be more efficient to use crossbeam channel.
// However crossbeam channels cause a Segfault (I have not
// investigated how to reproduce this exactly to open an
// issue).
/// A set of queues collecting events emitted by the physics engine.
pub(crate) struct EventQueue<'a> {
    // Used to retrieve the entity of colliders that have been removed from the simulation
    // since the last physics step.
    pub deleted_colliders: &'a HashMap<ColliderHandle, Entity>,
    pub collision_events: RwLock<Vec<CollisionMessage>>,
    pub contact_force_events: RwLock<Vec<ContactForceMessage>>,
}

impl EventQueue<'_> {
    fn collider2entity(&self, colliders: &ColliderSet, handle: ColliderHandle) -> Entity {
        colliders
            .get(handle)
            .map(|co| Entity::from_bits(co.user_data as u64))
            .or_else(|| self.deleted_colliders.get(&handle).copied())
            .expect("Internal error: entity not found for collision event.")
    }
}

impl EventHandler for EventQueue<'_> {
    fn handle_collision_event(
        &self,
        _bodies: &RigidBodySet,
        colliders: &ColliderSet,
        event: RapierCollisionEvent,
        _: Option<&ContactPair>,
    ) {
        let event = match event {
            RapierCollisionEvent::Started(h1, h2, flags) => {
                let e1 = self.collider2entity(colliders, h1);
                let e2 = self.collider2entity(colliders, h2);
                CollisionMessage::Started(e1, e2, flags)
            }
            RapierCollisionEvent::Stopped(h1, h2, flags) => {
                let e1 = self.collider2entity(colliders, h1);
                let e2 = self.collider2entity(colliders, h2);
                CollisionMessage::Stopped(e1, e2, flags)
            }
        };

        if let Ok(mut events) = self.collision_events.write() {
            events.push(event);
        }
    }

    fn handle_contact_force_event(
        &self,
        dt: Real,
        _bodies: &RigidBodySet,
        colliders: &ColliderSet,
        contact_pair: &ContactPair,
        total_force_magnitude: Real,
    ) {
        let rapier_event =
            RapierContactForceEvent::from_contact_pair(dt, contact_pair, total_force_magnitude);
        let event = ContactForceMessage {
            collider1: self.collider2entity(colliders, rapier_event.collider1),
            collider2: self.collider2entity(colliders, rapier_event.collider2),
            total_force: rapier_event.total_force.into(),
            total_force_magnitude: rapier_event.total_force_magnitude,
            max_force_direction: rapier_event.max_force_direction.into(),
            max_force_magnitude: rapier_event.max_force_magnitude,
        };

        if let Ok(mut events) = self.contact_force_events.write() {
            events.push(event);
        }
    }
}

#[cfg(test)]
mod test {
    use bevy::{
        app::{App, Startup, Update},
        prelude::{Commands, Component, Entity, Query, With},
        time::{TimePlugin, TimeUpdateStrategy},
        transform::{components::Transform, TransformPlugin},
        MinimalPlugins,
    };

    use crate::{plugin::*, prelude::*};

    #[cfg(feature = "dim3")]
    fn cuboid(hx: Real, hy: Real, hz: Real) -> Collider {
        Collider::cuboid(hx, hy, hz)
    }
    #[cfg(feature = "dim2")]
    fn cuboid(hx: Real, hy: Real, _hz: Real) -> Collider {
        Collider::cuboid(hx, hy)
    }

    #[test]
    pub fn events_received() {
        return main();

        use bevy::prelude::*;

        #[derive(Resource, Reflect)]
        pub struct EventsSaver<E: Message> {
            pub events: Vec<E>,
        }
        impl<E: Message> Default for EventsSaver<E> {
            fn default() -> Self {
                Self {
                    events: Default::default(),
                }
            }
        }
        pub fn save_events<E: Message + Clone>(
            mut events: MessageReader<E>,
            mut saver: ResMut<EventsSaver<E>>,
        ) {
            for event in events.read() {
                saver.events.push(event.clone());
            }
        }
        fn run_test(app: &mut App) {
<<<<<<< HEAD
            app.add_systems(PostUpdate, save_events::<CollisionEvent>)
                .add_systems(PostUpdate, save_events::<ContactForceEvent>)
                .init_resource::<EventsSaver<CollisionEvent>>()
                .init_resource::<EventsSaver<ContactForceEvent>>();
            // while app.plugins_state() == bevy::app::PluginsState::Adding {
            //     #[cfg(not(target_arch = "wasm32"))]
            //     bevy::tasks::tick_global_task_pools_on_main_thread();
            // }
            // app.finish();
            // app.cleanup();
=======
            app.add_systems(PostUpdate, save_events::<CollisionMessage>)
                .add_systems(PostUpdate, save_events::<ContactForceMessage>)
                .init_resource::<EventsSaver<CollisionMessage>>()
                .init_resource::<EventsSaver<ContactForceMessage>>();
>>>>>>> a5c82f08

            // Simulates 60 updates per seconds
            app.insert_resource(TimeUpdateStrategy::ManualDuration(
                std::time::Duration::from_secs_f32(1f32 / 60f32),
            ));
            app.finish();
            // 2 seconds should be plenty of time for the cube to fall on the
            // lowest collider.
            for _ in 0..120 {
                app.update();
            }
            let saved_collisions = app
                .world()
                .get_resource::<EventsSaver<CollisionMessage>>()
                .unwrap();
            assert!(!saved_collisions.events.is_empty());
            let saved_contact_forces = app
                .world()
                .get_resource::<EventsSaver<CollisionMessage>>()
                .unwrap();
            assert!(!saved_contact_forces.events.is_empty());
        }

        /// Adapted from events example
        fn main() {
            let mut app = App::new();
            app.add_plugins((
                TransformPlugin,
                TimePlugin,
                RapierPhysicsPlugin::<NoUserData>::default(),
            ))
            .add_systems(Startup, setup_physics);
            run_test(&mut app);
        }

        pub fn setup_physics(mut commands: Commands) {
            /*
             * Ground
             */
            commands.spawn((Transform::from_xyz(0.0, -1.2, 0.0), cuboid(4.0, 1.0, 1.0)));

            commands.spawn((
                Transform::from_xyz(0.0, 5.0, 0.0),
                cuboid(4.0, 1.5, 1.0),
                Sensor,
            ));

            commands.spawn((
                Transform::from_xyz(0.0, 13.0, 0.0),
                RigidBody::Dynamic,
                cuboid(0.5, 0.5, 0.5),
                ActiveEvents::COLLISION_EVENTS,
                ContactForceEventThreshold(30.0),
            ));
        }
    }

    #[test]
    pub fn spam_remove_rapier_entity_interpolated() {
        let mut app = App::new();
        app.add_plugins((
            MinimalPlugins,
            TransformPlugin,
            RapierPhysicsPlugin::<NoUserData>::default(),
        ))
        .insert_resource(TimestepMode::Interpolated {
            dt: 1.0 / 30.0,
            time_scale: 1.0,
            substeps: 2,
        })
        .add_systems(Startup, setup_physics)
        .add_systems(Update, remove_collider);
        // Simulates 60 updates per seconds
        app.insert_resource(TimeUpdateStrategy::ManualDuration(
            std::time::Duration::from_secs_f32(1f32 / 60f32),
        ));

        app.finish();

        for _ in 0..100 {
            app.update();
        }
        return;

        #[derive(Component)]
        pub struct ToRemove;

        #[cfg(feature = "dim3")]
        fn cuboid(hx: Real, hy: Real, hz: Real) -> Collider {
            Collider::cuboid(hx, hy, hz)
        }
        #[cfg(feature = "dim2")]
        fn cuboid(hx: Real, hy: Real, _hz: Real) -> Collider {
            Collider::cuboid(hx, hy)
        }
        pub fn setup_physics(mut commands: Commands) {
            for _i in 0..100 {
                commands.spawn((
                    Transform::from_xyz(0.0, 0.0, 0.0),
                    RigidBody::Dynamic,
                    cuboid(0.5, 0.5, 0.5),
                    ActiveEvents::all(),
                    ToRemove,
                ));
            }
            /*
             * Ground
             */
            let ground_size = 5.1;
            let ground_height = 0.1;
            let starting_y = -0.5 - ground_height;

            commands.spawn((
                Transform::from_xyz(0.0, starting_y, 0.0),
                cuboid(ground_size, ground_height, ground_size),
            ));
        }

        fn remove_collider(mut commands: Commands, query: Query<Entity, With<ToRemove>>) {
            let Some(entity) = query.iter().next() else {
                return;
            };
            commands.entity(entity).despawn();
        }
    }
}<|MERGE_RESOLUTION|>--- conflicted
+++ resolved
@@ -171,23 +171,10 @@
             }
         }
         fn run_test(app: &mut App) {
-<<<<<<< HEAD
-            app.add_systems(PostUpdate, save_events::<CollisionEvent>)
-                .add_systems(PostUpdate, save_events::<ContactForceEvent>)
-                .init_resource::<EventsSaver<CollisionEvent>>()
-                .init_resource::<EventsSaver<ContactForceEvent>>();
-            // while app.plugins_state() == bevy::app::PluginsState::Adding {
-            //     #[cfg(not(target_arch = "wasm32"))]
-            //     bevy::tasks::tick_global_task_pools_on_main_thread();
-            // }
-            // app.finish();
-            // app.cleanup();
-=======
             app.add_systems(PostUpdate, save_events::<CollisionMessage>)
                 .add_systems(PostUpdate, save_events::<ContactForceMessage>)
                 .init_resource::<EventsSaver<CollisionMessage>>()
                 .init_resource::<EventsSaver<ContactForceMessage>>();
->>>>>>> a5c82f08
 
             // Simulates 60 updates per seconds
             app.insert_resource(TimeUpdateStrategy::ManualDuration(
