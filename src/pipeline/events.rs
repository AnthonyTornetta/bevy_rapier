--- conflicted
+++ resolved
@@ -17,13 +17,8 @@
 ///
 /// This will only get triggered if the entity has the
 /// [`ActiveEvents::COLLISION_EVENTS`] flag enabled.
-<<<<<<< HEAD
-#[derive(Copy, Clone, Debug, PartialEq, Eq, Message)]
-pub enum CollisionMessage {
-=======
 #[derive(Message, Copy, Clone, Debug, PartialEq, Eq)]
 pub enum CollisionEvent {
->>>>>>> 0c4cfc91
     /// Event occurring when two colliders start colliding
     Started(Entity, Entity, CollisionEventFlags),
     /// Event occurring when two colliders stop colliding
@@ -35,13 +30,8 @@
 ///
 /// This will only get triggered if the entity has the
 /// [`ActiveEvents::CONTACT_FORCE_EVENTS`] flag enabled.
-<<<<<<< HEAD
-#[derive(Copy, Clone, Debug, PartialEq, Message)]
-pub struct ContactForceMessage {
-=======
 #[derive(Message, Copy, Clone, Debug, PartialEq)]
 pub struct ContactForceEvent {
->>>>>>> 0c4cfc91
     /// The first collider involved in the contact.
     pub collider1: Entity,
     /// The second collider involved in the contact.
