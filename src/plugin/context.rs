use bevy::prelude::*;
use core::fmt;
use std::collections::HashMap;
use std::sync::RwLock;

use rapier::prelude::{
    BroadPhase, CCDSolver, ColliderHandle, ColliderSet, EventHandler, FeatureId,
    ImpulseJointHandle, ImpulseJointSet, IntegrationParameters, IslandManager,
    MultibodyJointHandle, MultibodyJointSet, NarrowPhase, PhysicsHooks, PhysicsPipeline,
    QueryFilter as RapierQueryFilter, QueryPipeline, Ray, Real, RigidBodyHandle, RigidBodySet,
};

use crate::geometry::{Collider, PointProjection, RayIntersection, Toi};
use crate::math::{Rot, Vect};
<<<<<<< HEAD
use crate::pipeline::QueryFilter;
use crate::prelude::events::EventQueue;
use bevy::prelude::{Entity, GlobalTransform, Query};
use bevy::render::primitives::Aabb;
=======
use crate::pipeline::{CollisionEvent, ContactForceEvent, EventQueue, QueryFilter};
use bevy::prelude::{Entity, EventWriter, GlobalTransform, Query};
>>>>>>> a149ff59

use crate::control::{CharacterCollision, MoveShapeOptions, MoveShapeOutput};
use crate::dynamics::TransformInterpolation;
use crate::plugin::configuration::{SimulationToRenderTime, TimestepMode};
<<<<<<< HEAD
use crate::prelude::{CollisionEvent, CollisionGroups, ContactForceEvent, RapierRigidBodyHandle};
#[cfg(feature = "dim2")]
use bevy::math::Vec3Swizzles;
=======
use crate::prelude::{CollisionGroups, RapierRigidBodyHandle};
>>>>>>> a149ff59
use rapier::control::CharacterAutostep;

/// Represents the world in the rapier context
pub type WorldId = usize;

/// This world id is the default world that is created.
/// This world CAN be removed manually, but will be there by default.
pub const DEFAULT_WORLD_ID: WorldId = 0;

/// The Rapier context, containing all the state of the physics engine.
#[cfg_attr(feature = "serde-serialize", derive(Serialize, Deserialize))]
pub struct RapierWorld {
    /// The island manager, which detects what object is sleeping
    /// (not moving much) to reduce computations.
    pub islands: IslandManager,
    /// The broad-phase, which detects potential contact pairs.
    pub broad_phase: BroadPhase,
    /// The narrow-phase, which computes contact points, tests intersections,
    /// and maintain the contact and intersection graphs.
    pub narrow_phase: NarrowPhase,
    /// The set of rigid-bodies part of the simulation.
    pub bodies: RigidBodySet,
    /// The set of colliders part of the simulation.
    pub colliders: ColliderSet,
    /// The set of impulse joints part of the simulation.
    pub impulse_joints: ImpulseJointSet,
    /// The set of multibody joints part of the simulation.
    pub multibody_joints: MultibodyJointSet,
    /// The solver, which handles Continuous Collision Detection (CCD).
    pub ccd_solver: CCDSolver,
    /// The physics pipeline, which advance the simulation step by step.
    #[cfg_attr(feature = "serde-serialize", serde(skip))]
    pub pipeline: PhysicsPipeline,
    /// The query pipeline, which performs scene queries (ray-casting, point projection, etc.)
    pub query_pipeline: QueryPipeline,
    /// The integration parameters, controlling various low-level coefficient of the simulation.
    pub integration_parameters: IntegrationParameters,
    pub(crate) physics_scale: Real,
    #[cfg_attr(feature = "serde-serialize", serde(skip))]
    pub(crate) event_handler: Option<Box<dyn EventHandler>>,
    // For transform change detection.
    #[cfg_attr(feature = "serde-serialize", serde(skip))]
    pub(crate) last_body_transform_set: HashMap<RigidBodyHandle, GlobalTransform>,
    // NOTE: these maps are needed to handle despawning.
    #[cfg_attr(feature = "serde-serialize", serde(skip))]
    pub(crate) entity2body: HashMap<Entity, RigidBodyHandle>,
    #[cfg_attr(feature = "serde-serialize", serde(skip))]
    pub(crate) entity2collider: HashMap<Entity, ColliderHandle>,
    #[cfg_attr(feature = "serde-serialize", serde(skip))]
    pub(crate) entity2impulse_joint: HashMap<Entity, ImpulseJointHandle>,
    #[cfg_attr(feature = "serde-serialize", serde(skip))]
    pub(crate) entity2multibody_joint: HashMap<Entity, MultibodyJointHandle>,
    // This maps the handles of colliders that have been deleted since the last
    // physics update, to the entity they was attached to.
    #[cfg_attr(feature = "serde-serialize", serde(skip))]
    pub(crate) deleted_colliders: HashMap<ColliderHandle, Entity>,
    #[cfg_attr(feature = "serde-serialize", serde(skip))]
    pub(crate) collision_events_to_send: RwLock<Vec<CollisionEvent>>,
    #[cfg_attr(feature = "serde-serialize", serde(skip))]
    pub(crate) contact_force_events_to_send: RwLock<Vec<ContactForceEvent>>,
    #[cfg_attr(feature = "serde-serialize", serde(skip))]
    pub(crate) character_collisions_collector: Vec<rapier::control::CharacterCollision>,
}

impl RapierWorld {
    /// Generates bevy events for any physics interactions that have happened
    /// that are stored in the events list
    pub fn send_bevy_events(
        &mut self,
        collision_event_writer: &mut EventWriter<CollisionEvent>,
        contact_force_event_writer: &mut EventWriter<ContactForceEvent>,
    ) {
        if let Ok(mut collision_events_to_send) = self.collision_events_to_send.write() {
            for collision_event in collision_events_to_send.iter() {
                collision_event_writer.send(*collision_event);
            }

<<<<<<< HEAD
            collision_events_to_send.clear();
        }
=======
    /// If entity is a rigid-body, this returns the collider `Entity`s attached
    /// to that rigid-body.
    pub fn rigid_body_colliders(&self, entity: Entity) -> impl Iterator<Item = Entity> + '_ {
        self.entity2body()
            .get(&entity)
            .and_then(|handle| self.bodies.get(*handle))
            .map(|body| {
                body.colliders()
                    .iter()
                    .filter_map(|handle| self.collider_entity(*handle))
            })
            .into_iter()
            .flatten()
    }

    /// Retrieve the Bevy entity the given Rapier collider (identified by its handle) is attached.
    pub fn collider_entity(&self, handle: ColliderHandle) -> Option<Entity> {
        Self::collider_entity_with_set(&self.colliders, handle)
    }
>>>>>>> a149ff59

        if let Ok(mut contact_force_events_to_send) = self.contact_force_events_to_send.write() {
            for contact_force_event in contact_force_events_to_send.iter() {
                contact_force_event_writer.send(*contact_force_event);
            }

            contact_force_events_to_send.clear();
        }
    }

    fn with_query_filter<T>(
        &self,
        filter: QueryFilter,
        f: impl FnOnce(RapierQueryFilter) -> T,
    ) -> T {
        Self::with_query_filter_elts(
            &self.entity2collider,
            &self.entity2body,
            &self.colliders,
            filter,
            f,
        )
    }

    fn with_query_filter_elts<T>(
        entity2collider: &HashMap<Entity, ColliderHandle>,
        entity2body: &HashMap<Entity, RigidBodyHandle>,
        colliders: &ColliderSet,
        filter: QueryFilter,
        f: impl FnOnce(RapierQueryFilter) -> T,
    ) -> T {
        let mut rapier_filter = RapierQueryFilter {
            flags: filter.flags,
            groups: filter.groups.map(CollisionGroups::into),
            exclude_collider: filter
                .exclude_collider
                .and_then(|c| entity2collider.get(&c).copied()),
            exclude_rigid_body: filter
                .exclude_rigid_body
                .and_then(|b| entity2body.get(&b).copied()),
            predicate: None,
        };

        if let Some(predicate) = filter.predicate {
            let wrapped_predicate = |h: ColliderHandle, _: &rapier::geometry::Collider| {
                Self::collider_entity_with_set(colliders, h)
                    .map(predicate)
                    .unwrap_or(false)
            };
            rapier_filter.predicate = Some(&wrapped_predicate);
            f(rapier_filter)
        } else {
            f(rapier_filter)
        }
    }

    /// Retrieve the Bevy entity the given Rapier rigid-body (identified by its handle) is attached.
    pub fn rigid_body_entity(&self, handle: RigidBodyHandle) -> Option<Entity> {
        self.bodies
            .get(handle)
            .map(|c| Entity::from_bits(c.user_data as u64))
    }

    /// Advance the simulation, based on the given timestep mode.
    #[allow(clippy::too_many_arguments)]
    pub fn step_simulation(
        &mut self,
        gravity: Vect,
        timestep_mode: TimestepMode,
        create_bevy_events: bool,
        hooks: &dyn PhysicsHooks,
        time: &Time,
        sim_to_render_time: &mut SimulationToRenderTime,
        interpolation_query: &mut Option<
            &mut Query<(&RapierRigidBodyHandle, &mut TransformInterpolation)>,
        >,
    ) {
        let event_queue = if create_bevy_events {
            Some(EventQueue {
                deleted_colliders: &self.deleted_colliders,
                collision_events: &mut self.collision_events_to_send,
                contact_force_events: &mut self.contact_force_events_to_send,
            })
        } else {
            None
        };

        let events = self
            .event_handler
            .as_deref()
            .or_else(|| event_queue.as_ref().map(|q| q as &dyn EventHandler))
            .unwrap_or(&() as &dyn EventHandler);

        match timestep_mode {
            TimestepMode::Interpolated {
                dt,
                time_scale,
                substeps,
            } => {
                sim_to_render_time.diff += time.delta_seconds();

                while sim_to_render_time.diff > 0.0 {
                    // NOTE: in this comparison we do the same computations we
                    // will do for the next `while` iteration test, to make sure we
                    // don't get bit by potential float inaccuracy.
                    if sim_to_render_time.diff - dt <= 0.0 {
                        if let Some(interpolation_query) = interpolation_query.as_mut() {
                            // This is the last simulation step to be executed in the loop
                            // Update the previous state transforms
                            for (handle, mut interpolation) in interpolation_query.iter_mut() {
                                if let Some(body) = self.bodies.get(handle.0) {
                                    interpolation.start = Some(*body.position());
                                    interpolation.end = None;
                                }
                            }
                        }
                    }

                    let mut substep_integration_parameters = self.integration_parameters;
                    substep_integration_parameters.dt = dt / (substeps as Real) * time_scale;

                    for _ in 0..substeps {
                        self.pipeline.step(
                            &(gravity / self.physics_scale).into(),
                            &substep_integration_parameters,
                            &mut self.islands,
                            &mut self.broad_phase,
                            &mut self.narrow_phase,
                            &mut self.bodies,
                            &mut self.colliders,
                            &mut self.impulse_joints,
                            &mut self.multibody_joints,
                            &mut self.ccd_solver,
                            None,
                            hooks,
                            events,
                        );
                    }

                    sim_to_render_time.diff -= dt;
                }
            }
            TimestepMode::Variable {
                max_dt,
                time_scale,
                substeps,
            } => {
                let mut substep_integration_parameters = self.integration_parameters;
                substep_integration_parameters.dt =
                    (time.delta_seconds() * time_scale).min(max_dt) / (substeps as Real);

                for _ in 0..substeps {
                    self.pipeline.step(
                        &(gravity / self.physics_scale).into(),
                        &substep_integration_parameters,
                        &mut self.islands,
                        &mut self.broad_phase,
                        &mut self.narrow_phase,
                        &mut self.bodies,
                        &mut self.colliders,
                        &mut self.impulse_joints,
                        &mut self.multibody_joints,
                        &mut self.ccd_solver,
                        None,
                        hooks,
                        events,
                    );
                }
            }
            TimestepMode::Fixed { dt, substeps } => {
                let mut substep_integration_parameters = self.integration_parameters;
                substep_integration_parameters.dt = dt / (substeps as Real);

                for _ in 0..substeps {
                    self.pipeline.step(
                        &(gravity / self.physics_scale).into(),
                        &substep_integration_parameters,
                        &mut self.islands,
                        &mut self.broad_phase,
                        &mut self.narrow_phase,
                        &mut self.bodies,
                        &mut self.colliders,
                        &mut self.impulse_joints,
                        &mut self.multibody_joints,
                        &mut self.ccd_solver,
                        None,
                        hooks,
                        events,
                    );
                }
            }
        }
    }

    /// This method makes sure that the rigid-body positions have been propagated to
    /// their attached colliders, without having to perform a srimulation step.
    pub fn propagate_modified_body_positions_to_colliders(&mut self) {
        self.bodies
            .propagate_modified_body_positions_to_colliders(&mut self.colliders);
    }

    /// Updates the state of the query pipeline, based on the collider positions known
    /// from the last timestep or the last call to `self.propagate_modified_body_positions_to_colliders()`.
    pub fn update_query_pipeline(&mut self) {
        self.query_pipeline.update(&self.bodies, &self.colliders);
    }

    /// Attempts to move shape, optionally sliding or climbing obstacles.
    ///
    /// # Parameters
    /// * `movement`: the translational movement to apply.
    /// * `shape`: the shape to move.
    /// * `shape_translation`: the initial position of the shape.
    /// * `shape_rotation`: the rotation of the shape.
    /// * `shape_mass`: the mass of the shape to be considered by the impulse calculation if
    ///                 `MoveShapeOptions::apply_impulse_to_dynamic_bodies` is set to true.
    /// * `options`: configures the behavior of the automatic sliding and climbing.
    /// * `filter`: indicates what collider or rigid-body needs to be ignored by the obstacle detection.
    /// * `events`: callback run on each obstacle hit by the shape on its path.
    #[allow(clippy::too_many_arguments)]
    pub fn move_shape(
        &mut self,
        movement: Vect,
        shape: &Collider,
        shape_translation: Vect,
        shape_rotation: Rot,
        shape_mass: Real,
        options: &MoveShapeOptions,
        filter: QueryFilter,
        events: &mut impl FnMut(CharacterCollision),
    ) -> MoveShapeOutput {
        let physics_scale = self.physics_scale;
        let mut scaled_shape = shape.clone();
        // TODO: how to set a good number of subdivisions, we don’t have access to the
        //       RapierConfiguration::scaled_shape_subdivision here.
        scaled_shape.set_scale(shape.scale / physics_scale, 20);

        let up = options
            .up
            .try_into()
            .expect("The up vector must be non-zero.");
        let autostep = options.autostep.map(|autostep| CharacterAutostep {
            max_height: autostep.max_height.map_absolute(|x| x / physics_scale),
            min_width: autostep.min_width.map_absolute(|x| x / physics_scale),
            include_dynamic_bodies: autostep.include_dynamic_bodies,
        });
        let controller = rapier::control::KinematicCharacterController {
            up,
            offset: options.offset.map_absolute(|x| x / physics_scale),
            slide: options.slide,
            autostep,
            max_slope_climb_angle: options.max_slope_climb_angle,
            min_slope_slide_angle: options.min_slope_slide_angle,
            snap_to_ground: options
                .snap_to_ground
                .map(|x| x.map_absolute(|x| x / physics_scale)),
        };

        self.character_collisions_collector.clear();

        // TODO: having to grab all the references to avoid having self in
        //       the closure is ugly.
        let dt = self.integration_parameters.dt;
        let colliders = &self.colliders;
        let bodies = &mut self.bodies;
        let query_pipeline = &self.query_pipeline;
        let collisions = &mut self.character_collisions_collector;
        collisions.clear();

        let result = Self::with_query_filter_elts(
            &self.entity2collider,
            &self.entity2body,
            &self.colliders,
            filter,
            move |filter| {
                let result = controller.move_shape(
                    dt,
                    bodies,
                    colliders,
                    query_pipeline,
                    (&scaled_shape).into(),
                    &(shape_translation / physics_scale, shape_rotation).into(),
                    (movement / physics_scale).into(),
                    filter,
                    |c| {
                        if let Some(collision) =
                            CharacterCollision::from_raw_with_set(physics_scale, colliders, &c)
                        {
                            events(collision);
                        }
                        collisions.push(c);
                    },
                );

                if options.apply_impulse_to_dynamic_bodies {
                    for collision in &*collisions {
                        controller.solve_character_collision_impulses(
                            dt,
                            bodies,
                            colliders,
                            query_pipeline,
                            (&scaled_shape).into(),
                            shape_mass,
                            collision,
                            filter,
                        )
                    }
                }

                result
            },
        );

        MoveShapeOutput {
            effective_translation: (result.translation * physics_scale).into(),
            grounded: result.grounded,
        }
    }

    // Mostly used to avoid borrowing self completely.
    pub(crate) fn collider_entity_with_set(
        colliders: &ColliderSet,
        handle: ColliderHandle,
    ) -> Option<Entity> {
        colliders
            .get(handle)
            .map(|c| Entity::from_bits(c.user_data as u64))
    }

    /// Retrieve the Bevy entity the given Rapier collider (identified by its handle) is attached.
    pub fn collider_entity(&self, handle: ColliderHandle) -> Option<Entity> {
        RapierWorld::collider_entity_with_set(&self.colliders, handle)
    }

    /// Find the closest intersection between a ray and a set of collider.
    ///
    /// # Parameters
    /// * `ray_origin`: the starting point of the ray to cast.
    /// * `ray_dir`: the direction of the ray to cast.
    /// * `max_toi`: the maximum time-of-impact that can be reported by this cast. This effectively
    ///   limits the length of the ray to `ray.dir.norm() * max_toi`. Use `Real::MAX` for an unbounded ray.
    /// * `solid`: if this is `true` an impact at time 0.0 (i.e. at the ray origin) is returned if
    ///            it starts inside of a shape. If this `false` then the ray will hit the shape's boundary
    ///            even if its starts inside of it.
    /// * `filter`: set of rules used to determine which collider is taken into account by this scene query.
    pub fn cast_ray(
        &self,
        ray_origin: Vect,
        ray_dir: Vect,
        max_toi: Real,
        solid: bool,
        filter: QueryFilter,
    ) -> Option<(Entity, Real)> {
        let ray = Ray::new(
            (ray_origin / self.physics_scale).into(),
            (ray_dir / self.physics_scale).into(),
        );

        let (h, toi) = self.with_query_filter(filter, move |filter| {
            self.query_pipeline.cast_ray(
                &self.bodies,
                &self.colliders,
                &ray,
                max_toi,
                solid,
                filter,
            )
        })?;

        self.collider_entity(h).map(|e| (e, toi))
    }

    /// Find the closest intersection between a ray and a set of collider.
    ///
    /// # Parameters
    /// * `ray_origin`: the starting point of the ray to cast.
    /// * `ray_dir`: the direction of the ray to cast.
    /// * `max_toi`: the maximum time-of-impact that can be reported by this cast. This effectively
    ///   limits the length of the ray to `ray.dir.norm() * max_toi`. Use `Real::MAX` for an unbounded ray.
    /// * `solid`: if this is `true` an impact at time 0.0 (i.e. at the ray origin) is returned if
    ///            it starts inside of a shape. If this `false` then the ray will hit the shape's boundary
    ///            even if its starts inside of it.
    /// * `filter`: set of rules used to determine which collider is taken into account by this scene query.
    pub fn cast_ray_and_get_normal(
        &self,
        ray_origin: Vect,
        ray_dir: Vect,
        max_toi: Real,
        solid: bool,
        filter: QueryFilter,
    ) -> Option<(Entity, RayIntersection)> {
        let ray = Ray::new(
            (ray_origin / self.physics_scale).into(),
            (ray_dir / self.physics_scale).into(),
        );

        let (h, result) = self.with_query_filter(filter, move |filter| {
            self.query_pipeline.cast_ray_and_get_normal(
                &self.bodies,
                &self.colliders,
                &ray,
                max_toi,
                solid,
                filter,
            )
        })?;

        self.collider_entity(h)
            .map(|e| (e, RayIntersection::from_rapier(result, ray_origin, ray_dir)))
    }

    /// Find the all intersections between a ray and a set of collider and passes them to a callback.
    ///
    /// # Parameters
    /// * `ray_origin`: the starting point of the ray to cast.
    /// * `ray_dir`: the direction of the ray to cast.
    /// * `max_toi`: the maximum time-of-impact that can be reported by this cast. This effectively
    ///   limits the length of the ray to `ray.dir.norm() * max_toi`. Use `Real::MAX` for an unbounded ray.
    /// * `solid`: if this is `true` an impact at time 0.0 (i.e. at the ray origin) is returned if
    ///            it starts inside of a shape. If this `false` then the ray will hit the shape's boundary
    ///            even if its starts inside of it.
    /// * `filter`: set of rules used to determine which collider is taken into account by this scene query.
    /// * `callback`: function executed on each collider for which a ray intersection has been found.
    ///               There is no guarantees on the order the results will be yielded. If this callback returns `false`,
    ///               this method will exit early, ignore any further raycast.
    #[allow(clippy::too_many_arguments)]
    pub fn intersections_with_ray(
        &self,
        ray_origin: Vect,
        ray_dir: Vect,
        max_toi: Real,
        solid: bool,
        filter: QueryFilter,
        mut callback: impl FnMut(Entity, RayIntersection) -> bool,
    ) {
        let ray = Ray::new(
            (ray_origin / self.physics_scale).into(),
            (ray_dir / self.physics_scale).into(),
        );
        let callback = |h, inter: rapier::prelude::RayIntersection| {
            self.collider_entity(h)
                .map(|e| callback(e, RayIntersection::from_rapier(inter, ray_origin, ray_dir)))
                .unwrap_or(true)
        };

        self.with_query_filter(filter, move |filter| {
            self.query_pipeline.intersections_with_ray(
                &self.bodies,
                &self.colliders,
                &ray,
                max_toi,
                solid,
                filter,
                callback,
            )
        });
    }

    /// Gets the handle of up to one collider intersecting the given shape.
    ///
    /// # Parameters
    /// * `shape_pos` - The position of the shape used for the intersection test.
    /// * `shape` - The shape used for the intersection test.
    /// * `filter`: set of rules used to determine which collider is taken into account by this scene query.
    pub fn intersection_with_shape(
        &self,
        shape_pos: Vect,
        shape_rot: Rot,
        shape: &Collider,
        filter: QueryFilter,
    ) -> Option<Entity> {
        let scaled_transform = (shape_pos / self.physics_scale, shape_rot).into();
        let mut scaled_shape = shape.clone();
        // TODO: how to set a good number of subdivisions, we don’t have access to the
        //       RapierConfiguration::scaled_shape_subdivision here.
        scaled_shape.set_scale(shape.scale / self.physics_scale, 20);

        let h = self.with_query_filter(filter, move |filter| {
            self.query_pipeline.intersection_with_shape(
                &self.bodies,
                &self.colliders,
                &scaled_transform,
                &*scaled_shape.raw,
                filter,
            )
        })?;

        self.collider_entity(h)
    }

    /// Find the projection of a point on the closest collider.
    ///
    /// # Parameters
    /// * `point` - The point to project.
    /// * `solid` - If this is set to `true` then the collider shapes are considered to
    ///   be plain (if the point is located inside of a plain shape, its projection is the point
    ///   itself). If it is set to `false` the collider shapes are considered to be hollow
    ///   (if the point is located inside of an hollow shape, it is projected on the shape's
    ///   boundary).
    /// * `filter`: set of rules used to determine which collider is taken into account by this scene query.
    pub fn project_point(
        &self,
        point: Vect,
        solid: bool,
        filter: QueryFilter,
    ) -> Option<(Entity, PointProjection)> {
        let (h, result) = self.with_query_filter(filter, move |filter| {
            self.query_pipeline.project_point(
                &self.bodies,
                &self.colliders,
                &(point / self.physics_scale).into(),
                solid,
                filter,
            )
        })?;

        self.collider_entity(h)
            .map(|e| (e, PointProjection::from_rapier(self.physics_scale, result)))
    }

    /// Find all the colliders containing the given point.
    ///
    /// # Parameters
    /// * `point` - The point used for the containment test.
    /// * `filter`: set of rules used to determine which collider is taken into account by this scene query.
    /// * `callback` - A function called with each collider with a shape containing the `point`.
    ///                If this callback returns `false`, this method will exit early, ignore any
    ///                further point projection.
    pub fn intersections_with_point(
        &self,
        point: Vect,
        filter: QueryFilter,
        mut callback: impl FnMut(Entity) -> bool,
    ) {
        #[allow(clippy::redundant_closure)]
        // False-positive, we can't move callback, closure becomes `FnOnce`
        let callback = |h| self.collider_entity(h).map(|e| callback(e)).unwrap_or(true);

        self.with_query_filter(filter, move |filter| {
            self.query_pipeline.intersections_with_point(
                &self.bodies,
                &self.colliders,
                &(point / self.physics_scale).into(),
                filter,
                callback,
            )
        });
    }

    /// Find the projection of a point on the closest collider.
    ///
    /// The results include the ID of the feature hit by the point.
    ///
    /// # Parameters
    /// * `point` - The point to project.
    /// * `solid` - If this is set to `true` then the collider shapes are considered to
    ///   be plain (if the point is located inside of a plain shape, its projection is the point
    ///   itself). If it is set to `false` the collider shapes are considered to be hollow
    ///   (if the point is located inside of an hollow shape, it is projected on the shape's
    ///   boundary).
    /// * `filter`: set of rules used to determine which collider is taken into account by this scene query.
    pub fn project_point_and_get_feature(
        &self,
        point: Vect,
        filter: QueryFilter,
    ) -> Option<(Entity, PointProjection, FeatureId)> {
        let (h, proj, fid) = self.with_query_filter(filter, move |filter| {
            self.query_pipeline.project_point_and_get_feature(
                &self.bodies,
                &self.colliders,
                &(point / self.physics_scale).into(),
                filter,
            )
        })?;

        self.collider_entity(h).map(|e| {
            (
                e,
                PointProjection::from_rapier(self.physics_scale, proj),
                fid,
            )
        })
    }

    /// Finds all entities of all the colliders with an Aabb intersecting the given Aabb.
    #[cfg(not(feature = "headless"))]
    pub fn colliders_with_aabb_intersecting_aabb(
        &self,
        aabb: bevy::render::primitives::Aabb,
        mut callback: impl FnMut(Entity) -> bool,
    ) {
        #[cfg(feature = "dim2")]
        use bevy::math::Vec3Swizzles;
        #[cfg(feature = "dim2")]
        let scaled_aabb = rapier::prelude::Aabb {
            mins: (aabb.min().xy() / self.physics_scale).into(),
            maxs: (aabb.max().xy() / self.physics_scale).into(),
        };
        #[cfg(feature = "dim3")]
        let scaled_aabb = rapier::prelude::Aabb {
            mins: (aabb.min() / self.physics_scale).into(),
            maxs: (aabb.max() / self.physics_scale).into(),
        };
        #[allow(clippy::redundant_closure)]
        // False-positive, we can't move callback, closure becomes `FnOnce`
        let callback = |h: &ColliderHandle| {
            self.collider_entity(*h)
                .map(|e| callback(e))
                .unwrap_or(true)
        };
        self.query_pipeline
            .colliders_with_aabb_intersecting_aabb(&scaled_aabb, callback);
    }

    /// Casts a shape at a constant linear velocity and retrieve the first collider it hits.
    ///
    /// This is similar to ray-casting except that we are casting a whole shape instead of just a
    /// point (the ray origin). In the resulting `TOI`, witness and normal 1 refer to the world
    /// collider, and are in world space.
    ///
    /// # Parameters
    /// * `shape_pos` - The initial position of the shape to cast.
    /// * `shape_vel` - The constant velocity of the shape to cast (i.e. the cast direction).
    /// * `shape` - The shape to cast.
    /// * `max_toi` - The maximum time-of-impact that can be reported by this cast. This effectively
    ///   limits the distance traveled by the shape to `shapeVel.norm() * maxToi`.
    /// * `filter`: set of rules used to determine which collider is taken into account by this scene query.
    #[allow(clippy::too_many_arguments)]
    pub fn cast_shape(
        &self,
        shape_pos: Vect,
        shape_rot: Rot,
        shape_vel: Vect,
        shape: &Collider,
        max_toi: Real,
        filter: QueryFilter,
    ) -> Option<(Entity, Toi)> {
        let scaled_transform = (shape_pos / self.physics_scale, shape_rot).into();
        let mut scaled_shape = shape.clone();
        // TODO: how to set a good number of subdivisions, we don’t have access to the
        //       RapierConfiguration::scaled_shape_subdivision here.
        scaled_shape.set_scale(shape.scale / self.physics_scale, 20);

        let (h, result) = self.with_query_filter(filter, move |filter| {
            self.query_pipeline.cast_shape(
                &self.bodies,
                &self.colliders,
                &scaled_transform,
                &(shape_vel / self.physics_scale).into(),
                &*scaled_shape.raw,
                max_toi,
                true,
                filter,
            )
        })?;

        self.collider_entity(h)
            .map(|e| (e, Toi::from_rapier(self.physics_scale, result)))
    }

    /* TODO: we need to wrap the NonlinearRigidMotion somehow.
     *
    /// Casts a shape with an arbitrary continuous motion and retrieve the first collider it hits.
    ///
    /// In the resulting `TOI`, witness and normal 1 refer to the world collider, and are in world
    /// space.
    ///
    /// # Parameters
    /// * `shape_motion` - The motion of the shape.
    /// * `shape` - The shape to cast.
    /// * `start_time` - The starting time of the interval where the motion takes place.
    /// * `end_time` - The end time of the interval where the motion takes place.
    /// * `stop_at_penetration` - If the casted shape starts in a penetration state with any
    ///    collider, two results are possible. If `stop_at_penetration` is `true` then, the
    ///    result will have a `toi` equal to `start_time`. If `stop_at_penetration` is `false`
    ///    then the nonlinear shape-casting will see if further motion wrt. the penetration normal
    ///    would result in tunnelling. If it does not (i.e. we have a separating velocity along
    ///    that normal) then the nonlinear shape-casting will attempt to find another impact,
    ///    at a time `> start_time` that could result in tunnelling.
    /// * `filter`: set of rules used to determine which collider is taken into account by this scene query.
    pub fn nonlinear_cast_shape(
        &self,
        shape_motion: &NonlinearRigidMotion,
        shape: &Collider,
        start_time: Real,
        end_time: Real,
        stop_at_penetration: bool,
        filter: QueryFilter,
    ) -> Option<(Entity, Toi)> {
        let scaled_transform = (shape_pos * self.physics_scale, shape_rot).into();
        let mut scaled_shape = shape.clone();
        // TODO: how to set a good number of subdivisions, we don’t have access to the
        //       RapierConfiguration::scaled_shape_subdivision here.
        scaled_shape.set_scale(shape.scale * self.physics_scale, 20);

        let (h, result) = self.with_query_filter(filter, move |filter| {
            self.query_pipeline.nonlinear_cast_shape(
                &self.bodies,
                &self.colliders,
                shape_motion,
                &*scaled_shape.raw,
                start_time,
                end_time,
                stop_at_penetration,
                filter,
            )
        })?;

        self.collider_entity(h).map(|e| (e, result))
    }
     */

    /// Retrieve all the colliders intersecting the given shape.
    ///
    /// # Parameters
    /// * `shapePos` - The position of the shape to test.
    /// * `shapeRot` - The orientation of the shape to test.
    /// * `shape` - The shape to test.
    /// * `filter`: set of rules used to determine which collider is taken into account by this scene query.
    /// * `callback` - A function called with the entities of each collider intersecting the `shape`.
    pub fn intersections_with_shape(
        &self,
        shape_pos: Vect,
        shape_rot: Rot,
        shape: &Collider,
        filter: QueryFilter,
        mut callback: impl FnMut(Entity) -> bool,
    ) {
        let scaled_transform = (shape_pos / self.physics_scale, shape_rot).into();
        let mut scaled_shape = shape.clone();
        // TODO: how to set a good number of subdivisions, we don’t have access to the
        //       RapierConfiguration::scaled_shape_subdivision here.
        scaled_shape.set_scale(shape.scale / self.physics_scale, 20);

        #[allow(clippy::redundant_closure)]
        // False-positive, we can't move callback, closure becomes `FnOnce`
        let callback = |h| self.collider_entity(h).map(|e| callback(e)).unwrap_or(true);

        self.with_query_filter(filter, move |filter| {
            self.query_pipeline.intersections_with_shape(
                &self.bodies,
                &self.colliders,
                &scaled_transform,
                &*scaled_shape.raw,
                filter,
                callback,
            )
        });
    }
}

impl Default for RapierWorld {
    fn default() -> Self {
        Self {
            islands: IslandManager::new(),
            broad_phase: BroadPhase::new(),
            narrow_phase: NarrowPhase::new(),
            bodies: RigidBodySet::new(),
            colliders: ColliderSet::new(),
            impulse_joints: ImpulseJointSet::new(),
            multibody_joints: MultibodyJointSet::new(),
            ccd_solver: CCDSolver::new(),
            pipeline: PhysicsPipeline::new(),
            query_pipeline: QueryPipeline::new(),
            integration_parameters: IntegrationParameters::default(),
            physics_scale: 1.0,
            event_handler: None,
            last_body_transform_set: HashMap::new(),
            entity2body: HashMap::new(),
            entity2collider: HashMap::new(),
            entity2impulse_joint: HashMap::new(),
            entity2multibody_joint: HashMap::new(),
            deleted_colliders: HashMap::new(),
            character_collisions_collector: vec![],
            collision_events_to_send: RwLock::new(Vec::new()),
            contact_force_events_to_send: RwLock::new(Vec::new()),
        }
    }
}

#[derive(Debug)]
pub enum WorldError {
    WorldNotFound { world_id: WorldId },
}

impl fmt::Display for WorldError {
    fn fmt(&self, f: &mut fmt::Formatter<'_>) -> fmt::Result {
        match *self {
            Self::WorldNotFound { world_id } => write!(f, "World with id {world_id} not found."),
        }
    }
}

impl std::error::Error for WorldError {}

/// The Rapier context, containing all the state of the physics engine.
#[cfg_attr(feature = "serde-serialize", derive(Serialize, Deserialize))]
#[derive(Resource)]
pub struct RapierContext {
    /// Stores all the worlds in the simulation.
    pub worlds: HashMap<WorldId, RapierWorld>,

    next_world_id: WorldId,
}

impl RapierContext {}

impl Default for RapierContext {
    fn default() -> Self {
        Self::new(RapierWorld::default())
    }
}

impl RapierContext {
    /// Creates a new RapierContext with a custom starting world
    pub fn new(world: RapierWorld) -> Self {
        let mut worlds = HashMap::new();
        worlds.insert(DEFAULT_WORLD_ID, world);

        Self {
            worlds,
            next_world_id: 1,
        }
    }

    /// Adds a world to the simulation
    ///
    /// Returns that world's id
    pub fn add_world(&mut self, world: RapierWorld) -> WorldId {
        let world_id = self.next_world_id;

        self.worlds.insert(world_id, world);

        self.next_world_id += 1;

        world_id
    }

    /// Removes a world from the simulation. This does NOT despawn entities within that world.
    /// Make sure all entities within that world are despawned or moved to a seperate world.
    ///
    /// Returns the removed world or an err if that world wasn't found or you tried to remove the default world.
    pub fn remove_world(&mut self, world_id: WorldId) -> Result<RapierWorld, WorldError> {
        self.worlds
            .remove(&world_id)
            .ok_or(WorldError::WorldNotFound { world_id })
    }

    /// Gets the world at the given id. If the world does not exist, an Err result will be returned
    pub fn get_world(&self, world_id: WorldId) -> Result<&RapierWorld, WorldError> {
        self.worlds
            .get(&world_id)
            .ok_or(WorldError::WorldNotFound { world_id })
    }

    /// Gets the mutable world at the given id. If the world does not exist, an Err result will be returned
    pub fn get_world_mut(&mut self, world_id: WorldId) -> Result<&mut RapierWorld, WorldError> {
        self.worlds
            .get_mut(&world_id)
            .ok_or(WorldError::WorldNotFound { world_id })
    }

    /// Get the physics scale that was set for this Rapier context.
    ///
    /// Returns None if no world was found with that id.
    ///
    /// See [`RapierPhysicsPlugin::with_physics_scale()`][crate::plugin::RapierPhysicsPlugin::with_physics_scale()].
    pub fn physics_scale_for_world(&self, world_id: WorldId) -> Result<Real, WorldError> {
        self.worlds
            .get(&world_id)
            .map(|x| x.physics_scale)
            .ok_or(WorldError::WorldNotFound { world_id })
    }

    fn get_collider_parent_from_world(
        &self,
        entity: Entity,
        world: &RapierWorld,
    ) -> Option<Entity> {
        world
            .entity2collider
            .get(&entity)
            .and_then(|h| world.colliders.get(*h))
            .and_then(|co| co.parent())
            .and_then(|h| self.rigid_body_entity(h))
    }

    /// If the collider attached to `entity` is attached to a rigid-body, this
    /// returns the `Entity` containing that rigid-body.
    pub fn collider_parent(&self, entity: Entity) -> Option<Entity> {
        for (_, world) in self.worlds.iter() {
            if let Some(entity) = self.get_collider_parent_from_world(entity, world) {
                return Some(entity);
            }
        }

        None
    }

    /// If the collider attached to `entity` is attached to a rigid-body, this
    /// returns the `Entity` containing that rigid-body.
    ///
    /// If the world does not exist, this returns None
    pub fn collider_parent_for_world(&self, entity: Entity, world_id: WorldId) -> Option<Entity> {
        if let Some(world) = self.worlds.get(&world_id) {
            self.get_collider_parent_from_world(entity, world)
        } else {
            None
        }
    }

    /// Retrieve the Bevy entity the given Rapier collider (identified by its handle) is attached.
    pub fn collider_entity(&self, handle: ColliderHandle) -> Option<Entity> {
        for (_, world) in self.worlds.iter() {
            let entity = RapierWorld::collider_entity_with_set(&world.colliders, handle);
            if entity.is_some() {
                return entity;
            }
        }

        None
    }

    /// Retrieve the Bevy entity the given Rapier rigid-body (identified by its handle) is attached.
    pub fn rigid_body_entity(&self, handle: RigidBodyHandle) -> Option<Entity> {
        for (_, world) in self.worlds.iter() {
            let entity = world.rigid_body_entity(handle);
            if entity.is_some() {
                return entity;
            }
        }

        None
    }

    /// Retrieve the Bevy entity the given Rapier rigid-body (identified by its handle) is attached.
    ///
    /// Returns None if this world does not exist
    pub fn rigid_body_entity_in_world(
        &self,
        handle: RigidBodyHandle,
        world_id: WorldId,
    ) -> Option<Entity> {
        self.worlds
            .get(&world_id)
            .map(|world| world.rigid_body_entity(handle))
            .unwrap_or(None)
    }

    /// Advance the simulation, based on the given timestep mode.
    #[allow(clippy::too_many_arguments)]
    pub fn step_simulation(
        mut self,
        gravity: Vect,
        timestep_mode: TimestepMode,
        mut events: Option<(EventWriter<CollisionEvent>, EventWriter<ContactForceEvent>)>,
        hooks: &dyn PhysicsHooks,
        time: &Time,
        sim_to_render_time: &mut SimulationToRenderTime,
        mut interpolation_query: Option<
            &mut Query<(&RapierRigidBodyHandle, &mut TransformInterpolation)>,
        >,
    ) {
        for (_, world) in self.worlds.iter_mut() {
            world.step_simulation(
                gravity,
                timestep_mode,
                events.is_some(),
                hooks,
                time,
                sim_to_render_time,
                &mut interpolation_query,
            );

            if let Some((collision_event_writer, contact_force_event_writer)) = &mut events {
                world.send_bevy_events(collision_event_writer, contact_force_event_writer);
            }
        }
    }

    /// This method makes sure that the rigid-body positions have been propagated to
    /// their attached colliders, without having to perform a srimulation step.
    pub fn propagate_modified_body_positions_to_colliders(&mut self) {
        for (_, world) in self.worlds.iter_mut() {
            world.propagate_modified_body_positions_to_colliders();
        }
    }

    /// This method makes sure that the rigid-body positions have been propagated to
    /// their attached colliders, without having to perform a srimulation step.
    ///
    /// Returns Ok if the world was found, Err(WorldError::WorldNotFound) if the world was not found.
    pub fn propagate_modified_body_positions_to_colliders_for_world(
        &mut self,
        world_id: WorldId,
    ) -> Result<(), WorldError> {
        match self.worlds.get_mut(&world_id) {
            Some(world) => {
                world.propagate_modified_body_positions_to_colliders();

                Ok(())
            }
            None => Err(WorldError::WorldNotFound { world_id }),
        }
    }

    /// Updates the state of the query pipeline, based on the collider positions known
    /// from the last timestep or the last call to `self.propagate_modified_body_positions_to_colliders()`.
    pub fn update_query_pipeline(&mut self) {
        for (_, world) in self.worlds.iter_mut() {
            world.update_query_pipeline();
        }
    }

    /// The map from entities to rigid-body handles.
    ///
    /// Returns Err if the world doesn't exist, or the entity2body if it does
    pub fn entity2body(
        &self,
        world_id: WorldId,
    ) -> Result<&HashMap<Entity, RigidBodyHandle>, WorldError> {
        self.worlds
            .get(&world_id)
            .map_or(Err(WorldError::WorldNotFound { world_id }), |x| {
                Ok(&x.entity2body)
            })
    }

    /// The map from entities to collider handles.
    pub fn entity2collider(
        &self,
        world_id: WorldId,
    ) -> Result<&HashMap<Entity, ColliderHandle>, WorldError> {
        self.worlds
            .get(&world_id)
            .map_or(Err(WorldError::WorldNotFound { world_id }), |x| {
                Ok(&x.entity2collider)
            })
    }

    /// The map from entities to impulse joint handles.
    pub fn entity2impulse_joint(
        &self,
        world_id: WorldId,
    ) -> Result<&HashMap<Entity, ImpulseJointHandle>, WorldError> {
        self.worlds
            .get(&world_id)
            .map_or(Err(WorldError::WorldNotFound { world_id }), |x| {
                Ok(&x.entity2impulse_joint)
            })
    }

    /// The map from entities to multibody joint handles.
    pub fn entity2multibody_joint(
        &self,
        world_id: WorldId,
    ) -> Result<&HashMap<Entity, MultibodyJointHandle>, WorldError> {
        self.worlds
            .get(&world_id)
            .map_or(Err(WorldError::WorldNotFound { world_id }), |x| {
                Ok(&x.entity2multibody_joint)
            })
    }

    /// Attempts to move shape, optionally sliding or climbing obstacles.
    ///
    /// # Parameters
    /// * `movement`: the translational movement to apply.
    /// * `shape`: the shape to move.
    /// * `shape_translation`: the initial position of the shape.
    /// * `shape_rotation`: the rotation of the shape.
    /// * `shape_mass`: the mass of the shape to be considered by the impulse calculation if
    ///                 `MoveShapeOptions::apply_impulse_to_dynamic_bodies` is set to true.
    /// * `options`: configures the behavior of the automatic sliding and climbing.
    /// * `filter`: indicates what collider or rigid-body needs to be ignored by the obstacle detection.
    /// * `events`: callback run on each obstacle hit by the shape on its path.
    #[allow(clippy::too_many_arguments)]
    pub fn move_shape(
        &mut self,
        world_id: WorldId,
        movement: Vect,
        shape: &Collider,
        shape_translation: Vect,
        shape_rotation: Rot,
        shape_mass: Real,
        options: &MoveShapeOptions,
        filter: QueryFilter,
        events: &mut impl FnMut(CharacterCollision),
    ) -> Result<MoveShapeOutput, WorldError> {
        self.worlds.get_mut(&world_id).map_or(
            Err(WorldError::WorldNotFound { world_id }),
            |world| {
                Ok(world.move_shape(
                    movement,
                    shape,
                    shape_translation,
                    shape_rotation,
                    shape_mass,
                    options,
                    filter,
                    events,
                ))
            },
        )
    }

    /// Find the closest intersection between a ray and a set of collider.
    ///
    /// # Parameters
    /// * `world_id`: the world to cast this ray in. Use DEFAULT_WORLD_ID for a single-world simulation
    /// * `ray_origin`: the starting point of the ray to cast.
    /// * `ray_dir`: the direction of the ray to cast.
    /// * `max_toi`: the maximum time-of-impact that can be reported by this cast. This effectively
    ///   limits the length of the ray to `ray.dir.norm() * max_toi`. Use `Real::MAX` for an unbounded ray.
    /// * `solid`: if this is `true` an impact at time 0.0 (i.e. at the ray origin) is returned if
    ///            it starts inside of a shape. If this `false` then the ray will hit the shape's boundary
    ///            even if its starts inside of it.
    /// * `filter`: set of rules used to determine which collider is taken into account by this scene query.
    pub fn cast_ray(
        &self,
        world_id: WorldId,
        ray_origin: Vect,
        ray_dir: Vect,
        max_toi: Real,
        solid: bool,
        filter: QueryFilter,
    ) -> Result<Option<(Entity, Real)>, WorldError> {
        self.worlds
            .get(&world_id)
            .map_or(Err(WorldError::WorldNotFound { world_id }), |world| {
                Ok(world.cast_ray(ray_origin, ray_dir, max_toi, solid, filter))
            })
    }

    /// Find the closest intersection between a ray and a set of collider.
    ///
    /// # Parameters
    /// * `world_id`: the world to cast this ray in. Use DEFAULT_WORLD_ID for a single-world simulation
    /// * `ray_origin`: the starting point of the ray to cast.
    /// * `ray_dir`: the direction of the ray to cast.
    /// * `max_toi`: the maximum time-of-impact that can be reported by this cast. This effectively
    ///   limits the length of the ray to `ray.dir.norm() * max_toi`. Use `Real::MAX` for an unbounded ray.
    /// * `solid`: if this is `true` an impact at time 0.0 (i.e. at the ray origin) is returned if
    ///            it starts inside of a shape. If this `false` then the ray will hit the shape's boundary
    ///            even if its starts inside of it.
    /// * `filter`: set of rules used to determine which collider is taken into account by this scene query.
    pub fn cast_ray_and_get_normal(
        &self,
        world_id: WorldId,
        ray_origin: Vect,
        ray_dir: Vect,
        max_toi: Real,
        solid: bool,
        filter: QueryFilter,
    ) -> Result<Option<(Entity, RayIntersection)>, WorldError> {
        self.worlds
            .get(&world_id)
            .map_or(Err(WorldError::WorldNotFound { world_id }), |world| {
                Ok(world.cast_ray_and_get_normal(ray_origin, ray_dir, max_toi, solid, filter))
            })
    }

    /// Find the all intersections between a ray and a set of collider and passes them to a callback.
    ///
    /// # Parameters
    /// * `world_id`: the world to cast this ray in. Use DEFAULT_WORLD_ID for a single-world simulation
    /// * `ray_origin`: the starting point of the ray to cast.
    /// * `ray_dir`: the direction of the ray to cast.
    /// * `max_toi`: the maximum time-of-impact that can be reported by this cast. This effectively
    ///   limits the length of the ray to `ray.dir.norm() * max_toi`. Use `Real::MAX` for an unbounded ray.
    /// * `solid`: if this is `true` an impact at time 0.0 (i.e. at the ray origin) is returned if
    ///            it starts inside of a shape. If this `false` then the ray will hit the shape's boundary
    ///            even if its starts inside of it.
    /// * `filter`: set of rules used to determine which collider is taken into account by this scene query.
    /// * `callback`: function executed on each collider for which a ray intersection has been found.
    ///               There is no guarantees on the order the results will be yielded. If this callback returns `false`,
    ///               this method will exit early, ignore any further raycast.
    #[allow(clippy::too_many_arguments)]
    pub fn intersections_with_ray(
        &self,
        world_id: WorldId,
        ray_origin: Vect,
        ray_dir: Vect,
        max_toi: Real,
        solid: bool,
        filter: QueryFilter,
        callback: impl FnMut(Entity, RayIntersection) -> bool,
    ) -> Result<(), WorldError> {
        self.worlds
            .get(&world_id)
            .map_or(Err(WorldError::WorldNotFound { world_id }), |world| {
                world.intersections_with_ray(ray_origin, ray_dir, max_toi, solid, filter, callback);
                Ok(())
            })
    }

    /// Gets the handle of up to one collider intersecting the given shape.
    ///
    /// # Parameters
    /// * `shape_pos` - The position of the shape used for the intersection test.
    /// * `shape` - The shape used for the intersection test.
    /// * `filter`: set of rules used to determine which collider is taken into account by this scene query.
    pub fn intersection_with_shape(
        &self,
        world_id: WorldId,
        shape_pos: Vect,
        shape_rot: Rot,
        shape: &Collider,
        filter: QueryFilter,
    ) -> Result<Option<Entity>, WorldError> {
        self.worlds
            .get(&world_id)
            .map_or(Err(WorldError::WorldNotFound { world_id }), |world| {
                Ok(world.intersection_with_shape(shape_pos, shape_rot, shape, filter))
            })
    }

    /// Find the projection of a point on the closest collider.
    ///
    /// # Parameters
    /// * `point` - The point to project.
    /// * `solid` - If this is set to `true` then the collider shapes are considered to
    ///   be plain (if the point is located inside of a plain shape, its projection is the point
    ///   itself). If it is set to `false` the collider shapes are considered to be hollow
    ///   (if the point is located inside of an hollow shape, it is projected on the shape's
    ///   boundary).
    /// * `filter`: set of rules used to determine which collider is taken into account by this scene query.
    pub fn project_point(
        &self,
        world_id: WorldId,
        point: Vect,
        solid: bool,
        filter: QueryFilter,
    ) -> Result<Option<(Entity, PointProjection)>, WorldError> {
        self.worlds
            .get(&world_id)
            .map_or(Err(WorldError::WorldNotFound { world_id }), |world| {
                Ok(world.project_point(point, solid, filter))
            })
    }

    /// Find all the colliders containing the given point.
    ///
    /// # Parameters
    /// * `point` - The point used for the containment test.
    /// * `filter`: set of rules used to determine which collider is taken into account by this scene query.
    /// * `callback` - A function called with each collider with a shape containing the `point`.
    ///                If this callback returns `false`, this method will exit early, ignore any
    ///                further point projection.
    pub fn intersections_with_point(
        &self,
        world_id: WorldId,
        point: Vect,
        filter: QueryFilter,
        callback: impl FnMut(Entity) -> bool,
    ) -> Result<(), WorldError> {
        self.worlds
            .get(&world_id)
            .map_or(Err(WorldError::WorldNotFound { world_id }), |world| {
                world.intersections_with_point(point, filter, callback);
                Ok(())
            })
    }

    /// Find the projection of a point on the closest collider.
    ///
    /// The results include the ID of the feature hit by the point.
    ///
    /// # Parameters
    /// * `point` - The point to project.
    /// * `solid` - If this is set to `true` then the collider shapes are considered to
    ///   be plain (if the point is located inside of a plain shape, its projection is the point
    ///   itself). If it is set to `false` the collider shapes are considered to be hollow
    ///   (if the point is located inside of an hollow shape, it is projected on the shape's
    ///   boundary).
    /// * `filter`: set of rules used to determine which collider is taken into account by this scene query.
    pub fn project_point_and_get_feature(
        &self,
        world_id: WorldId,
        point: Vect,
        filter: QueryFilter,
    ) -> Result<Option<(Entity, PointProjection, FeatureId)>, WorldError> {
        self.worlds
            .get(&world_id)
            .map_or(Err(WorldError::WorldNotFound { world_id }), |world| {
                Ok(world.project_point_and_get_feature(point, filter))
            })
    }

    /// Finds all entities of all the colliders with an Aabb intersecting the given Aabb.
    pub fn colliders_with_aabb_intersecting_aabb(
        &self,
        world_id: WorldId,
        aabb: Aabb,
        callback: impl FnMut(Entity) -> bool,
    ) -> Result<(), WorldError> {
        self.worlds
            .get(&world_id)
            .map_or(Err(WorldError::WorldNotFound { world_id }), |world| {
                world.colliders_with_aabb_intersecting_aabb(aabb, callback);
                Ok(())
            })
    }

    /// Casts a shape at a constant linear velocity and retrieve the first collider it hits.
    ///
    /// This is similar to ray-casting except that we are casting a whole shape instead of just a
    /// point (the ray origin). In the resulting `TOI`, witness and normal 1 refer to the world
    /// collider, and are in world space.
    ///
    /// # Parameters
    /// * `shape_pos` - The initial position of the shape to cast.
    /// * `shape_vel` - The constant velocity of the shape to cast (i.e. the cast direction).
    /// * `shape` - The shape to cast.
    /// * `max_toi` - The maximum time-of-impact that can be reported by this cast. This effectively
    ///   limits the distance traveled by the shape to `shapeVel.norm() * maxToi`.
    /// * `filter`: set of rules used to determine which collider is taken into account by this scene query.
    #[allow(clippy::too_many_arguments)]
    pub fn cast_shape(
        &self,
        world_id: WorldId,
        shape_pos: Vect,
        shape_rot: Rot,
        shape_vel: Vect,
        shape: &Collider,
        max_toi: Real,
        filter: QueryFilter,
    ) -> Result<Option<(Entity, Toi)>, WorldError> {
        self.worlds
            .get(&world_id)
            .map_or(Err(WorldError::WorldNotFound { world_id }), |world| {
                Ok(world.cast_shape(shape_pos, shape_rot, shape_vel, shape, max_toi, filter))
            })
    }

    /* TODO: we need to wrap the NonlinearRigidMotion somehow.
     *
    /// Casts a shape with an arbitrary continuous motion and retrieve the first collider it hits.
    ///
    /// In the resulting `TOI`, witness and normal 1 refer to the world collider, and are in world
    /// space.
    ///
    /// # Parameters
    /// * `shape_motion` - The motion of the shape.
    /// * `shape` - The shape to cast.
    /// * `start_time` - The starting time of the interval where the motion takes place.
    /// * `end_time` - The end time of the interval where the motion takes place.
    /// * `stop_at_penetration` - If the casted shape starts in a penetration state with any
    ///    collider, two results are possible. If `stop_at_penetration` is `true` then, the
    ///    result will have a `toi` equal to `start_time`. If `stop_at_penetration` is `false`
    ///    then the nonlinear shape-casting will see if further motion wrt. the penetration normal
    ///    would result in tunnelling. If it does not (i.e. we have a separating velocity along
    ///    that normal) then the nonlinear shape-casting will attempt to find another impact,
    ///    at a time `> start_time` that could result in tunnelling.
    /// * `filter`: set of rules used to determine which collider is taken into account by this scene query.
    pub fn nonlinear_cast_shape(
        &self,
        world_id: WorldId,
        shape_motion: &NonlinearRigidMotion,
        shape: &Collider,
        start_time: Real,
        end_time: Real,
        stop_at_penetration: bool,
        filter: QueryFilter,
    ) -> Result<Option<(Entity, Toi)>, WorldError> {
        self.worlds
            .get(&world_id)
            .map_or(Err(WorldError::WorldNotFound { world_id }), |world| {
                Ok(world.nonlinear_cast_shape(shape_motion, shape, start_time, end_time, stop_at_penetration, filter))
            })
    }
     */

    /// Retrieve all the colliders intersecting the given shape.
    ///
    /// # Parameters
    /// * `shapePos` - The position of the shape to test.
    /// * `shapeRot` - The orientation of the shape to test.
    /// * `shape` - The shape to test.
    /// * `filter`: set of rules used to determine which collider is taken into account by this scene query.
    /// * `callback` - A function called with the entities of each collider intersecting the `shape`.
    pub fn intersections_with_shape(
        &self,
        world_id: WorldId,
        shape_pos: Vect,
        shape_rot: Rot,
        shape: &Collider,
        filter: QueryFilter,
        callback: impl FnMut(Entity) -> bool,
    ) -> Result<(), WorldError> {
        self.worlds
            .get(&world_id)
            .map_or(Err(WorldError::WorldNotFound { world_id }), |world| {
                world.intersections_with_shape(shape_pos, shape_rot, shape, filter, callback);
                Ok(())
            })
    }
}<|MERGE_RESOLUTION|>--- conflicted
+++ resolved
@@ -1,4 +1,5 @@
 use bevy::prelude::*;
+use bevy::render::primitives::Aabb;
 use core::fmt;
 use std::collections::HashMap;
 use std::sync::RwLock;
@@ -12,26 +13,14 @@
 
 use crate::geometry::{Collider, PointProjection, RayIntersection, Toi};
 use crate::math::{Rot, Vect};
-<<<<<<< HEAD
-use crate::pipeline::QueryFilter;
+use crate::pipeline::{CollisionEvent, ContactForceEvent, QueryFilter};
 use crate::prelude::events::EventQueue;
-use bevy::prelude::{Entity, GlobalTransform, Query};
-use bevy::render::primitives::Aabb;
-=======
-use crate::pipeline::{CollisionEvent, ContactForceEvent, EventQueue, QueryFilter};
 use bevy::prelude::{Entity, EventWriter, GlobalTransform, Query};
->>>>>>> a149ff59
 
 use crate::control::{CharacterCollision, MoveShapeOptions, MoveShapeOutput};
 use crate::dynamics::TransformInterpolation;
 use crate::plugin::configuration::{SimulationToRenderTime, TimestepMode};
-<<<<<<< HEAD
-use crate::prelude::{CollisionEvent, CollisionGroups, ContactForceEvent, RapierRigidBodyHandle};
-#[cfg(feature = "dim2")]
-use bevy::math::Vec3Swizzles;
-=======
 use crate::prelude::{CollisionGroups, RapierRigidBodyHandle};
->>>>>>> a149ff59
 use rapier::control::CharacterAutostep;
 
 /// Represents the world in the rapier context
@@ -109,14 +98,32 @@
                 collision_event_writer.send(*collision_event);
             }
 
-<<<<<<< HEAD
             collision_events_to_send.clear();
         }
-=======
+
+        if let Ok(mut contact_force_events_to_send) = self.contact_force_events_to_send.write() {
+            for contact_force_event in contact_force_events_to_send.iter() {
+                contact_force_event_writer.send(*contact_force_event);
+            }
+
+            contact_force_events_to_send.clear();
+        }
+    }
+
+    /// If the collider attached to `entity` is attached to a rigid-body, this
+    /// returns the `Entity` containing that rigid-body.
+    pub fn collider_parent(&self, entity: Entity) -> Option<Entity> {
+        self.entity2collider
+            .get(&entity)
+            .and_then(|h| self.colliders.get(*h))
+            .and_then(|co| co.parent())
+            .and_then(|h| self.rigid_body_entity(h))
+    }
+
     /// If entity is a rigid-body, this returns the collider `Entity`s attached
     /// to that rigid-body.
     pub fn rigid_body_colliders(&self, entity: Entity) -> impl Iterator<Item = Entity> + '_ {
-        self.entity2body()
+        self.entity2body
             .get(&entity)
             .and_then(|handle| self.bodies.get(*handle))
             .map(|body| {
@@ -132,15 +139,22 @@
     pub fn collider_entity(&self, handle: ColliderHandle) -> Option<Entity> {
         Self::collider_entity_with_set(&self.colliders, handle)
     }
->>>>>>> a149ff59
-
-        if let Ok(mut contact_force_events_to_send) = self.contact_force_events_to_send.write() {
-            for contact_force_event in contact_force_events_to_send.iter() {
-                contact_force_event_writer.send(*contact_force_event);
-            }
-
-            contact_force_events_to_send.clear();
-        }
+
+    // Mostly used to avoid borrowing self completely.
+    pub(crate) fn collider_entity_with_set(
+        colliders: &ColliderSet,
+        handle: ColliderHandle,
+    ) -> Option<Entity> {
+        colliders
+            .get(handle)
+            .map(|c| Entity::from_bits(c.user_data as u64))
+    }
+
+    /// Retrieve the Bevy entity the given Rapier rigid-body (identified by its handle) is attached.
+    pub fn rigid_body_entity(&self, handle: RigidBodyHandle) -> Option<Entity> {
+        self.bodies
+            .get(handle)
+            .map(|c| Entity::from_bits(c.user_data as u64))
     }
 
     fn with_query_filter<T>(
@@ -187,13 +201,6 @@
         } else {
             f(rapier_filter)
         }
-    }
-
-    /// Retrieve the Bevy entity the given Rapier rigid-body (identified by its handle) is attached.
-    pub fn rigid_body_entity(&self, handle: RigidBodyHandle) -> Option<Entity> {
-        self.bodies
-            .get(handle)
-            .map(|c| Entity::from_bits(c.user_data as u64))
     }
 
     /// Advance the simulation, based on the given timestep mode.
@@ -450,21 +457,6 @@
             effective_translation: (result.translation * physics_scale).into(),
             grounded: result.grounded,
         }
-    }
-
-    // Mostly used to avoid borrowing self completely.
-    pub(crate) fn collider_entity_with_set(
-        colliders: &ColliderSet,
-        handle: ColliderHandle,
-    ) -> Option<Entity> {
-        colliders
-            .get(handle)
-            .map(|c| Entity::from_bits(c.user_data as u64))
-    }
-
-    /// Retrieve the Bevy entity the given Rapier collider (identified by its handle) is attached.
-    pub fn collider_entity(&self, handle: ColliderHandle) -> Option<Entity> {
-        RapierWorld::collider_entity_with_set(&self.colliders, handle)
     }
 
     /// Find the closest intersection between a ray and a set of collider.
