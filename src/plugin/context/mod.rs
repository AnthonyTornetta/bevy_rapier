//! These are components used and modified during a simulation frame.

pub mod systemparams;

use bevy::prelude::*;
use std::collections::HashMap;
use std::sync::RwLock;

use rapier::prelude::{
    CCDSolver, ColliderHandle, ColliderSet, EventHandler, FeatureId, ImpulseJointHandle,
    ImpulseJointSet, IntegrationParameters, IslandManager, MultibodyJointHandle, MultibodyJointSet,
    NarrowPhase, PhysicsHooks, PhysicsPipeline, QueryFilter as RapierQueryFilter, QueryPipeline,
    Ray, Real, RigidBodyHandle, RigidBodySet,
};

use crate::geometry::{Collider, PointProjection, RayIntersection, ShapeCastHit};
use crate::math::{Rot, Vect};
use crate::pipeline::{CollisionEvent, ContactForceEvent, EventQueue, QueryFilter};
use bevy::prelude::{Entity, EventWriter, GlobalTransform, Query};

use crate::control::{CharacterCollision, MoveShapeOptions, MoveShapeOutput};
use crate::dynamics::TransformInterpolation;
use crate::parry::query::details::ShapeCastOptions;
use crate::plugin::configuration::TimestepMode;
use crate::prelude::{CollisionGroups, RapierRigidBodyHandle};
use rapier::control::CharacterAutostep;
use rapier::geometry::DefaultBroadPhase;

#[cfg(doc)]
use crate::prelude::{
    systemparams::{RapierContext, ReadRapierContext},
    ImpulseJoint, MultibodyJoint, RevoluteJoint, TypedJoint,
};

/// Difference between simulation and rendering time
#[derive(Component, Default, Reflect, Clone)]
pub struct SimulationToRenderTime {
    /// Difference between simulation and rendering time
    pub diff: f32,
}

/// Marker component for to access the default [`ReadRapierContext`].
///
/// This is use as the default marker filter for [`systemparams::ReadRapierContext`] and [`systemparams::WriteRapierContext`]
/// to help with getting a reference to the correct RapierContext.
///
/// If you're making a library, you might be interested in [`RapierContextEntityLink`]
/// and leverage a [`Query`] to have precise access to relevant components (for example [`RapierContextSimulation`]).
///
/// See the list of full components in [`RapierContext`]
#[derive(Component, Reflect, Debug, Clone, Copy)]
pub struct DefaultRapierContext;

/// A Bundle to regroup useful components for a rapier context.
#[derive(Bundle, Default)]
pub struct RapierContextBundle {
    /// See [`RapierContextColliders`]
    pub colliders: RapierContextColliders,
    /// See [`RapierContextJoints`]
    pub joints: RapierContextJoints,
    /// See [`RapierQueryPipeline`]
    pub query: RapierQueryPipeline,
    /// See [`RapierContextSimulation`]
    pub simulation: RapierContextSimulation,
    /// See [`RapierRigidBodySet`]
    pub bodies: RapierRigidBodySet,
    /// See [`SimulationToRenderTime`]
    pub simulation_to_render_time: SimulationToRenderTime,
}

/// This is a component applied to any entity containing a rapier handle component.
/// The inner Entity referred to has the component [`RapierContextSimulation`]
/// and others from [`crate::plugin::context`], responsible for handling
/// its rapier data.
#[derive(Component, Reflect, Debug, Clone, Copy, PartialEq, Eq, Hash)]
pub struct RapierContextEntityLink(pub Entity);

/// The set of colliders part of the simulation.
///
/// This should be attached on an entity with a [`RapierContextSimulation`]
#[cfg_attr(feature = "serde-serialize", derive(Serialize, Deserialize))]
#[derive(Component, Default, Debug, Clone)]
pub struct RapierContextColliders {
    /// The set of colliders part of the simulation.
    pub colliders: ColliderSet,
    #[cfg_attr(feature = "serde-serialize", serde(skip))]
    pub(crate) entity2collider: HashMap<Entity, ColliderHandle>,
}

impl RapierContextColliders {
    /// If the collider attached to `entity` is attached to a rigid-body, this
    /// returns the `Entity` containing that rigid-body.
    pub fn collider_parent(
        &self,
        rigidbody_set: &RapierRigidBodySet,
        entity: Entity,
    ) -> Option<Entity> {
        self.entity2collider
            .get(&entity)
            .and_then(|h| self.colliders.get(*h))
            .and_then(|co| co.parent())
            .and_then(|h| rigidbody_set.rigid_body_entity(h))
    }

    /// If entity is a rigid-body, this returns the collider `Entity`s attached
    /// to that rigid-body.
    pub fn rigid_body_colliders<'a, 'b: 'a>(
        &'a self,
        entity: Entity,
        rigidbody_set: &'b RapierRigidBodySet,
    ) -> impl Iterator<Item = Entity> + '_ {
        rigidbody_set
            .entity2body()
            .get(&entity)
            .and_then(|handle| rigidbody_set.bodies.get(*handle))
            .map(|body| {
                body.colliders()
                    .iter()
                    .filter_map(|handle| self.collider_entity(*handle))
            })
            .into_iter()
            .flatten()
    }

    /// Retrieve the Bevy entity the given Rapier collider (identified by its handle) is attached.
    pub fn collider_entity(&self, handle: ColliderHandle) -> Option<Entity> {
        Self::collider_entity_with_set(&self.colliders, handle)
    }

    // Mostly used to avoid borrowing self completely.
    pub(crate) fn collider_entity_with_set(
        colliders: &ColliderSet,
        handle: ColliderHandle,
    ) -> Option<Entity> {
        colliders
            .get(handle)
            .map(|c| Entity::from_bits(c.user_data as u64))
    }

    /// The map from entities to collider handles.
    pub fn entity2collider(&self) -> &HashMap<Entity, ColliderHandle> {
        &self.entity2collider
    }
}

/// The sets of joints part of the simulation.
///
/// This should be attached on an entity with a [`RapierContextSimulation`]
#[cfg_attr(feature = "serde-serialize", derive(Serialize, Deserialize))]
#[derive(Component, Default, Debug, Clone)]
pub struct RapierContextJoints {
    /// The set of impulse joints part of the simulation.
    pub impulse_joints: ImpulseJointSet,
    /// The set of multibody joints part of the simulation.
    pub multibody_joints: MultibodyJointSet,

    #[cfg_attr(feature = "serde-serialize", serde(skip))]
    pub(crate) entity2impulse_joint: HashMap<Entity, ImpulseJointHandle>,
    #[cfg_attr(feature = "serde-serialize", serde(skip))]
    pub(crate) entity2multibody_joint: HashMap<Entity, MultibodyJointHandle>,
}

impl RapierContextJoints {
    /// The map from entities to impulse joint handles.
    pub fn entity2impulse_joint(&self) -> &HashMap<Entity, ImpulseJointHandle> {
        &self.entity2impulse_joint
    }

    /// The map from entities to multibody joint handles.
    pub fn entity2multibody_joint(&self) -> &HashMap<Entity, MultibodyJointHandle> {
        &self.entity2multibody_joint
    }
}

/// The query pipeline, which performs scene queries (ray-casting, point projection, etc.)
///
/// This should be attached on an entity with a [`RapierContext`]
#[cfg_attr(feature = "serde-serialize", derive(Serialize, Deserialize))]
#[derive(Component, Default, Clone)]
pub struct RapierQueryPipeline {
    /// The query pipeline, which performs scene queries (ray-casting, point projection, etc.)
    pub query_pipeline: QueryPipeline,
}

impl RapierQueryPipeline {
    /// Updates the state of the query pipeline, based on the collider positions known
    /// from the last timestep or the last call to `self.propagate_modified_body_positions_to_colliders()`.
    pub fn update_query_pipeline(&mut self, colliders: &RapierContextColliders) {
        self.query_pipeline.update(&colliders.colliders);
    }

    /// Find the closest intersection between a ray and a set of collider.
    ///
    /// # Parameters
    /// * `ray_origin`: the starting point of the ray to cast.
    /// * `ray_dir`: the direction of the ray to cast.
    /// * `max_toi`: the maximum time-of-impact that can be reported by this cast. This effectively
    ///   limits the length of the ray to `ray.dir.norm() * max_toi`. Use `Real::MAX` for an unbounded ray.
    /// * `solid`: if this is `true` an impact at time 0.0 (i.e. at the ray origin) is returned if
    ///            it starts inside of a shape. If this `false` then the ray will hit the shape's boundary
    ///            even if its starts inside of it.
    /// * `filter`: set of rules used to determine which collider is taken into account by this scene query.
    #[expect(clippy::too_many_arguments)]
    pub fn cast_ray(
        &self,
        rapier_colliders: &RapierContextColliders,
        rigidbody_set: &RapierRigidBodySet,
        ray_origin: Vect,
        ray_dir: Vect,
        max_toi: Real,
        solid: bool,
        filter: QueryFilter,
    ) -> Option<(Entity, Real)> {
        let ray = Ray::new(ray_origin.into(), ray_dir.into());

        let (h, toi) =
            rigidbody_set.with_query_filter(rapier_colliders, filter, move |filter| {
                self.query_pipeline.cast_ray(
                    &rigidbody_set.bodies,
                    &rapier_colliders.colliders,
                    &ray,
                    max_toi,
                    solid,
                    filter,
                )
            })?;

        rapier_colliders.collider_entity(h).map(|e| (e, toi))
    }

    /// Find the closest intersection between a ray and a set of collider.
    ///
    /// # Parameters
    /// * `ray_origin`: the starting point of the ray to cast.
    /// * `ray_dir`: the direction of the ray to cast.
    /// * `max_toi`: the maximum time-of-impact that can be reported by this cast. This effectively
    ///   limits the length of the ray to `ray.dir.norm() * max_toi`. Use `Real::MAX` for an unbounded ray.
    /// * `solid`: if this is `true` an impact at time 0.0 (i.e. at the ray origin) is returned if
    ///            it starts inside of a shape. If this `false` then the ray will hit the shape's boundary
    ///            even if its starts inside of it.
    /// * `filter`: set of rules used to determine which collider is taken into account by this scene query.
    #[expect(clippy::too_many_arguments)]
    pub fn cast_ray_and_get_normal(
        &self,
        rapier_colliders: &RapierContextColliders,
        rigidbody_set: &RapierRigidBodySet,
        ray_origin: Vect,
        ray_dir: Vect,
        max_toi: Real,
        solid: bool,
        filter: QueryFilter,
    ) -> Option<(Entity, RayIntersection)> {
        let ray = Ray::new(ray_origin.into(), ray_dir.into());

        let (h, result) =
            rigidbody_set.with_query_filter(rapier_colliders, filter, move |filter| {
                self.query_pipeline.cast_ray_and_get_normal(
                    &rigidbody_set.bodies,
                    &rapier_colliders.colliders,
                    &ray,
                    max_toi,
                    solid,
                    filter,
                )
            })?;

        rapier_colliders
            .collider_entity(h)
            .map(|e| (e, RayIntersection::from_rapier(result, ray_origin, ray_dir)))
    }

    /// Find the all intersections between a ray and a set of collider and passes them to a callback.
    ///
    /// # Parameters
    /// * `ray_origin`: the starting point of the ray to cast.
    /// * `ray_dir`: the direction of the ray to cast.
    /// * `max_toi`: the maximum time-of-impact that can be reported by this cast. This effectively
    ///   limits the length of the ray to `ray.dir.norm() * max_toi`. Use `Real::MAX` for an unbounded ray.
    /// * `solid`: if this is `true` an impact at time 0.0 (i.e. at the ray origin) is returned if
    ///            it starts inside of a shape. If this `false` then the ray will hit the shape's boundary
    ///            even if its starts inside of it.
    /// * `filter`: set of rules used to determine which collider is taken into account by this scene query.
    /// * `callback`: function executed on each collider for which a ray intersection has been found.
    ///               There is no guarantees on the order the results will be yielded. If this callback returns `false`,
    ///               this method will exit early, ignore any further raycast.
    #[allow(clippy::too_many_arguments)]
    pub fn intersections_with_ray(
        &self,
        rapier_colliders: &RapierContextColliders,
        rigidbody_set: &RapierRigidBodySet,
        ray_origin: Vect,
        ray_dir: Vect,
        max_toi: Real,
        solid: bool,
        filter: QueryFilter,
        mut callback: impl FnMut(Entity, RayIntersection) -> bool,
    ) {
        let ray = Ray::new(ray_origin.into(), ray_dir.into());
        let callback = |h, inter: rapier::prelude::RayIntersection| {
            rapier_colliders
                .collider_entity(h)
                .map(|e| callback(e, RayIntersection::from_rapier(inter, ray_origin, ray_dir)))
                .unwrap_or(true)
        };

        rigidbody_set.with_query_filter(rapier_colliders, filter, move |filter| {
            self.query_pipeline.intersections_with_ray(
                &rigidbody_set.bodies,
                &rapier_colliders.colliders,
                &ray,
                max_toi,
                solid,
                filter,
                callback,
            )
        });
    }

    /// Gets the handle of up to one collider intersecting the given shape.
    ///
    /// # Parameters
    /// * `shape_pos` - The position of the shape used for the intersection test.
    /// * `shape` - The shape used for the intersection test.
    /// * `filter`: set of rules used to determine which collider is taken into account by this scene query.
    pub fn intersection_with_shape(
        &self,
        rapier_colliders: &RapierContextColliders,
        rigidbody_set: &RapierRigidBodySet,
        shape_pos: Vect,
        shape_rot: Rot,
        shape: &Collider,
        filter: QueryFilter,
    ) -> Option<Entity> {
        let scaled_transform = (shape_pos, shape_rot).into();
        let mut scaled_shape = shape.clone();
        // TODO: how to set a good number of subdivisions, we don’t have access to the
        //       RapierConfiguration::scaled_shape_subdivision here.
        scaled_shape.set_scale(shape.scale, 20);

        let h = rigidbody_set.with_query_filter(rapier_colliders, filter, move |filter| {
            self.query_pipeline.intersection_with_shape(
                &rigidbody_set.bodies,
                &rapier_colliders.colliders,
                &scaled_transform,
                &*scaled_shape.raw,
                filter,
            )
        })?;

        rapier_colliders.collider_entity(h)
    }

    /// Find the projection of a point on the closest collider.
    ///
    /// # Parameters
    /// * `point` - The point to project.
    /// * `solid` - If this is set to `true` then the collider shapes are considered to
    ///   be plain (if the point is located inside of a plain shape, its projection is the point
    ///   itself). If it is set to `false` the collider shapes are considered to be hollow
    ///   (if the point is located inside of an hollow shape, it is projected on the shape's
    ///   boundary).
    /// * `filter`: set of rules used to determine which collider is taken into account by this scene query.
    pub fn project_point(
        &self,
        rapier_colliders: &RapierContextColliders,
        rigidbody_set: &RapierRigidBodySet,
        point: Vect,
        solid: bool,
        filter: QueryFilter,
    ) -> Option<(Entity, PointProjection)> {
        let (h, result) =
            rigidbody_set.with_query_filter(rapier_colliders, filter, move |filter| {
                self.query_pipeline.project_point(
                    &rigidbody_set.bodies,
                    &rapier_colliders.colliders,
                    &point.into(),
                    solid,
                    filter,
                )
            })?;

        rapier_colliders
            .collider_entity(h)
            .map(|e| (e, PointProjection::from_rapier(result)))
    }

    /// Find all the colliders containing the given point.
    ///
    /// # Parameters
    /// * `point` - The point used for the containment test.
    /// * `filter`: set of rules used to determine which collider is taken into account by this scene query.
    /// * `callback` - A function called with each collider with a shape containing the `point`.
    ///                If this callback returns `false`, this method will exit early, ignore any
    ///                further point projection.
    pub fn intersections_with_point(
        &self,
        rapier_colliders: &RapierContextColliders,
        rigidbody_set: &RapierRigidBodySet,
        point: Vect,
        filter: QueryFilter,
        mut callback: impl FnMut(Entity) -> bool,
    ) {
        #[allow(clippy::redundant_closure)]
        // False-positive, we can't move callback, closure becomes `FnOnce`
        let callback = |h| {
            rapier_colliders
                .collider_entity(h)
                .map(|e| callback(e))
                .unwrap_or(true)
        };

        rigidbody_set.with_query_filter(rapier_colliders, filter, move |filter| {
            self.query_pipeline.intersections_with_point(
                &rigidbody_set.bodies,
                &rapier_colliders.colliders,
                &point.into(),
                filter,
                callback,
            )
        });
    }

    /// Find the projection of a point on the closest collider.
    ///
    /// The results include the ID of the feature hit by the point.
    ///
    /// # Parameters
    /// * `point` - The point to project.
    /// * `solid` - If this is set to `true` then the collider shapes are considered to
    ///   be plain (if the point is located inside of a plain shape, its projection is the point
    ///   itself). If it is set to `false` the collider shapes are considered to be hollow
    ///   (if the point is located inside of an hollow shape, it is projected on the shape's
    ///   boundary).
    /// * `filter`: set of rules used to determine which collider is taken into account by this scene query.
    pub fn project_point_and_get_feature(
        &self,
        rapier_colliders: &RapierContextColliders,
        rigidbody_set: &RapierRigidBodySet,
        point: Vect,
        filter: QueryFilter,
    ) -> Option<(Entity, PointProjection, FeatureId)> {
        let (h, proj, fid) =
            rigidbody_set.with_query_filter(rapier_colliders, filter, move |filter| {
                self.query_pipeline.project_point_and_get_feature(
                    &rigidbody_set.bodies,
                    &rapier_colliders.colliders,
                    &point.into(),
                    filter,
                )
            })?;

        rapier_colliders
            .collider_entity(h)
            .map(|e| (e, PointProjection::from_rapier(proj), fid))
    }

    /// Finds all entities of all the colliders with an Aabb intersecting the given Aabb.
    #[cfg(not(feature = "headless"))]
    pub fn colliders_with_aabb_intersecting_aabb(
        &self,
        rapier_colliders: &RapierContextColliders,
        aabb: bevy::render::primitives::Aabb,
        mut callback: impl FnMut(Entity) -> bool,
    ) {
        #[cfg(feature = "dim2")]
        let scaled_aabb = rapier::prelude::Aabb {
            mins: aabb.min().xy().into(),
            maxs: aabb.max().xy().into(),
        };
        #[cfg(feature = "dim3")]
        let scaled_aabb = rapier::prelude::Aabb {
            mins: aabb.min().into(),
            maxs: aabb.max().into(),
        };
        #[allow(clippy::redundant_closure)]
        // False-positive, we can't move callback, closure becomes `FnOnce`
        let callback = |h: &ColliderHandle| {
            rapier_colliders
                .collider_entity(*h)
                .map(|e| callback(e))
                .unwrap_or(true)
        };
        self.query_pipeline
            .colliders_with_aabb_intersecting_aabb(&scaled_aabb, callback);
    }

    /// Casts a shape at a constant linear velocity and retrieve the first collider it hits.
    ///
    /// This is similar to ray-casting except that we are casting a whole shape instead of just a
    /// point (the ray origin). In the resulting `ShapeCastHit`, witness and normal 1 refer to the world
    /// collider, and are in world space.
    ///
    /// # Parameters
    /// * `shape_pos` - The initial translation of the shape to cast.
    /// * `shape_rot` - The rotation of the shape to cast.
    /// * `shape_vel` - The constant velocity of the shape to cast (i.e. the cast direction).
    /// * `shape` - The shape to cast.
    /// * `max_toi` - The maximum time-of-impact that can be reported by this cast. This effectively
    ///   limits the distance traveled by the shape to `shape_vel.norm() * maxToi`.
    /// * `stop_at_penetration` - If the casted shape starts in a penetration state with any
    ///    collider, two results are possible. If `stop_at_penetration` is `true` then, the
    ///    result will have a `toi` equal to `start_time`. If `stop_at_penetration` is `false`
    ///    then the nonlinear shape-casting will see if further motion wrt. the penetration normal
    ///    would result in tunnelling. If it does not (i.e. we have a separating velocity along
    ///    that normal) then the nonlinear shape-casting will attempt to find another impact,
    ///    at a time `> start_time` that could result in tunnelling.
    /// * `filter`: set of rules used to determine which collider is taken into account by this scene query.
    #[allow(clippy::too_many_arguments)]
    pub fn cast_shape(
        &self,
        rapier_colliders: &RapierContextColliders,
        rigidbody_set: &RapierRigidBodySet,
        shape_pos: Vect,
        shape_rot: Rot,
        shape_vel: Vect,
        shape: &Collider,
        options: ShapeCastOptions,
        filter: QueryFilter,
    ) -> Option<(Entity, ShapeCastHit)> {
        let scaled_transform = (shape_pos, shape_rot).into();
        let mut scaled_shape = shape.clone();
        // TODO: how to set a good number of subdivisions, we don’t have access to the
        //       RapierConfiguration::scaled_shape_subdivision here.
        scaled_shape.set_scale(shape.scale, 20);

        let (h, result) =
            rigidbody_set.with_query_filter(rapier_colliders, filter, move |filter| {
                self.query_pipeline.cast_shape(
                    &rigidbody_set.bodies,
                    &rapier_colliders.colliders,
                    &scaled_transform,
                    &shape_vel.into(),
                    &*scaled_shape.raw,
                    options,
                    filter,
                )
            })?;

        rapier_colliders.collider_entity(h).map(|e| {
            (
                e,
                ShapeCastHit::from_rapier(result, options.compute_impact_geometry_on_penetration),
            )
        })
    }

    /* TODO: we need to wrap the NonlinearRigidMotion somehow.
     *
    /// Casts a shape with an arbitrary continuous motion and retrieve the first collider it hits.
    ///
    /// In the resulting `ShapeCastHit`, witness and normal 1 refer to the world collider, and are
    /// in world space.
    ///
    /// # Parameters
    /// * `shape_motion` - The motion of the shape.
    /// * `shape` - The shape to cast.
    /// * `start_time` - The starting time of the interval where the motion takes place.
    /// * `end_time` - The end time of the interval where the motion takes place.
    /// * `stop_at_penetration` - If the casted shape starts in a penetration state with any
    ///    collider, two results are possible. If `stop_at_penetration` is `true` then, the
    ///    result will have a `toi` equal to `start_time`. If `stop_at_penetration` is `false`
    ///    then the nonlinear shape-casting will see if further motion wrt. the penetration normal
    ///    would result in tunnelling. If it does not (i.e. we have a separating velocity along
    ///    that normal) then the nonlinear shape-casting will attempt to find another impact,
    ///    at a time `> start_time` that could result in tunnelling.
    /// * `filter`: set of rules used to determine which collider is taken into account by this scene query.
    pub fn nonlinear_cast_shape(
        &self,
        shape_motion: &NonlinearRigidMotion,
        shape: &Collider,
        start_time: Real,
        end_time: Real,
        stop_at_penetration: bool,
        filter: QueryFilter,
    ) -> Option<(Entity, Toi)> {
        let scaled_transform = (shape_pos, shape_rot).into();
        let mut scaled_shape = shape.clone();
        // TODO: how to set a good number of subdivisions, we don’t have access to the
        //       RapierConfiguration::scaled_shape_subdivision here.
        scaled_shape.set_scale(shape.scale, 20);

        let (h, result) = rigidbody_set.with_query_filter(filter, move |filter| {
            self.query_pipeline.nonlinear_cast_shape(
                &rigidbody_set.bodies,
                &self.colliders,
                shape_motion,
                &*scaled_shape.raw,
                start_time,
                end_time,
                stop_at_penetration,
                filter,
            )
        })?;

        self.collider_entity(h).map(|e| (e, result))
    }
     */

    /// Retrieve all the colliders intersecting the given shape.
    ///
    /// # Parameters
    /// * `shapePos` - The position of the shape to test.
    /// * `shapeRot` - The orientation of the shape to test.
    /// * `shape` - The shape to test.
    /// * `filter`: set of rules used to determine which collider is taken into account by this scene query.
    /// * `callback` - A function called with the entities of each collider intersecting the `shape`.
    #[expect(clippy::too_many_arguments)]
    pub fn intersections_with_shape(
        &self,
        rapier_colliders: &RapierContextColliders,
        rigidbody_set: &RapierRigidBodySet,
        shape_pos: Vect,
        shape_rot: Rot,
        shape: &Collider,
        filter: QueryFilter,
        mut callback: impl FnMut(Entity) -> bool,
    ) {
        let scaled_transform = (shape_pos, shape_rot).into();
        let mut scaled_shape = shape.clone();
        // TODO: how to set a good number of subdivisions, we don’t have access to the
        //       RapierConfiguration::scaled_shape_subdivision here.
        scaled_shape.set_scale(shape.scale, 20);

        #[allow(clippy::redundant_closure)]
        // False-positive, we can't move callback, closure becomes `FnOnce`
        let callback = |h| {
            rapier_colliders
                .collider_entity(h)
                .map(|e| callback(e))
                .unwrap_or(true)
        };

        rigidbody_set.with_query_filter(rapier_colliders, filter, move |filter| {
            self.query_pipeline.intersections_with_shape(
                &rigidbody_set.bodies,
                &rapier_colliders.colliders,
                &scaled_transform,
                &*scaled_shape.raw,
                filter,
                callback,
            )
        });
    }
    /// Without borrowing the [`RapierContext`], calls the closure `f` once
    /// after converting the given [`QueryFilter`] into a raw [`RapierQueryFilter`].
    pub fn with_query_filter_elts<T>(
        entity2collider: &HashMap<Entity, ColliderHandle>,
        entity2body: &HashMap<Entity, RigidBodyHandle>,
        colliders: &ColliderSet,
        filter: QueryFilter,
        f: impl FnOnce(RapierQueryFilter) -> T,
    ) -> T {
        let mut rapier_filter = RapierQueryFilter {
            flags: filter.flags,
            groups: filter.groups.map(CollisionGroups::into),
            exclude_collider: filter
                .exclude_collider
                .and_then(|c| entity2collider.get(&c).copied()),
            exclude_rigid_body: filter
                .exclude_rigid_body
                .and_then(|b| entity2body.get(&b).copied()),
            predicate: None,
        };

        if let Some(predicate) = filter.predicate {
            let wrapped_predicate = |h: ColliderHandle, _: &rapier::geometry::Collider| {
                RapierContextColliders::collider_entity_with_set(colliders, h)
                    .map(predicate)
                    .unwrap_or(false)
            };
            rapier_filter.predicate = Some(&wrapped_predicate);
            f(rapier_filter)
        } else {
            f(rapier_filter)
        }
    }
}

/// The set of rigid-bodies part of the simulation.
///
/// This should be attached on an entity with a [`RapierContextSimulation`]
#[cfg_attr(feature = "serde-serialize", derive(Serialize, Deserialize))]
#[derive(Component, Default, Clone)]
pub struct RapierRigidBodySet {
    /// The set of rigid-bodies part of the simulation.
    pub bodies: RigidBodySet,
    /// NOTE: this map is needed to handle despawning.
    #[cfg_attr(feature = "serde-serialize", serde(skip))]
    pub(crate) entity2body: HashMap<Entity, RigidBodyHandle>,

    /// For transform change detection.
    #[cfg_attr(feature = "serde-serialize", serde(skip))]
    pub(crate) last_body_transform_set: HashMap<RigidBodyHandle, GlobalTransform>,
}

impl RapierRigidBodySet {
    /// Calls the closure `f` once after converting the given [`QueryFilter`] into a raw [`RapierQueryFilter`].
    pub fn with_query_filter<T>(
        &self,
        colliders: &RapierContextColliders,
        filter: QueryFilter,
        f: impl FnOnce(RapierQueryFilter) -> T,
    ) -> T {
        RapierQueryPipeline::with_query_filter_elts(
            &colliders.entity2collider,
            &self.entity2body,
            &colliders.colliders,
            filter,
            f,
        )
    }

    /// The map from entities to rigid-body handles.
    pub fn entity2body(&self) -> &HashMap<Entity, RigidBodyHandle> {
        &self.entity2body
    }

    /// Retrieve the Bevy entity the given Rapier rigid-body (identified by its handle) is attached.
    pub fn rigid_body_entity(&self, handle: RigidBodyHandle) -> Option<Entity> {
        self.bodies
            .get(handle)
            .map(|c| Entity::from_bits(c.user_data as u64))
    }

    /// This method makes sure that the rigid-body positions have been propagated to
    /// their attached colliders, without having to perform a simulation step.
    pub fn propagate_modified_body_positions_to_colliders(
        &self,
        colliders: &mut RapierContextColliders,
    ) {
        self.bodies
            .propagate_modified_body_positions_to_colliders(&mut colliders.colliders);
    }

    /// Computes the angle between the two bodies attached by the [`RevoluteJoint`] component (if any) referenced by the given `entity`.
    ///
    /// The angle is computed along the revolute joint’s principal axis.
    ///
    /// Parameter `entity` should have a [`ImpulseJoint`] component with a [`TypedJoint::RevoluteJoint`] variant as `data`.
    pub fn impulse_revolute_joint_angle(
        &self,
        joints: &RapierContextJoints,
        entity: Entity,
    ) -> Option<f32> {
        let joint_handle = joints.entity2impulse_joint().get(&entity)?;
        let impulse_joint = joints.impulse_joints.get(*joint_handle)?;
        let revolute_joint = impulse_joint.data.as_revolute()?;

        let rb1 = &self.bodies[impulse_joint.body1];
        let rb2 = &self.bodies[impulse_joint.body2];
        Some(revolute_joint.angle(rb1.rotation(), rb2.rotation()))
    }
}

/// The Rapier context, containing parts of the state of the physics engine, specific to the simulation step.
#[cfg_attr(feature = "serde-serialize", derive(Serialize, Deserialize))]
#[derive(Component)]
pub struct RapierContextSimulation {
    /// The island manager, which detects what object is sleeping
    /// (not moving much) to reduce computations.
    pub islands: IslandManager,
    /// The broad-phase, which detects potential contact pairs.
    pub broad_phase: DefaultBroadPhase,
    /// The narrow-phase, which computes contact points, tests intersections,
    /// and maintain the contact and intersection graphs.
    pub narrow_phase: NarrowPhase,
    /// The solver, which handles Continuous Collision Detection (CCD).
    pub ccd_solver: CCDSolver,
    /// The physics pipeline, which advance the simulation step by step.
    #[cfg_attr(feature = "serde-serialize", serde(skip))]
    pub pipeline: PhysicsPipeline,
    /// The integration parameters, controlling various low-level coefficient of the simulation.
    pub integration_parameters: IntegrationParameters,
    #[cfg_attr(feature = "serde-serialize", serde(skip))]
    pub(crate) event_handler: Option<Box<dyn EventHandler>>,
    // This maps the handles of colliders that have been deleted since the last
    // physics update, to the entity they was attached to.
    /// NOTE: this map is needed to handle despawning.
    #[cfg_attr(feature = "serde-serialize", serde(skip))]
    pub(crate) deleted_colliders: HashMap<ColliderHandle, Entity>,

    #[cfg_attr(feature = "serde-serialize", serde(skip))]
    pub(crate) collision_events_to_send: Vec<CollisionEvent>,
    #[cfg_attr(feature = "serde-serialize", serde(skip))]
    pub(crate) contact_force_events_to_send: Vec<ContactForceEvent>,
    #[cfg_attr(feature = "serde-serialize", serde(skip))]
    pub(crate) character_collisions_collector: Vec<rapier::control::CharacterCollision>,
}

impl Default for RapierContextSimulation {
    fn default() -> Self {
        Self {
            islands: IslandManager::new(),
            broad_phase: DefaultBroadPhase::new(),
            narrow_phase: NarrowPhase::new(),
            ccd_solver: CCDSolver::new(),
            pipeline: PhysicsPipeline::new(),
            integration_parameters: IntegrationParameters::default(),
            event_handler: None,
            deleted_colliders: HashMap::new(),
            collision_events_to_send: Vec::new(),
            contact_force_events_to_send: Vec::new(),
            character_collisions_collector: Vec::new(),
        }
    }
}

impl RapierContextSimulation {
    /// Advance the simulation, based on the given timestep mode.
    #[allow(clippy::too_many_arguments)]
    pub fn step_simulation(
        &mut self,
        colliders: &mut RapierContextColliders,
        joints: &mut RapierContextJoints,
        rigidbody_set: &mut RapierRigidBodySet,
        gravity: Vect,
        timestep_mode: TimestepMode,
        events: Option<(
            &EventWriter<CollisionEvent>,
            &EventWriter<ContactForceEvent>,
        )>,
        hooks: &dyn PhysicsHooks,
        time: &Time,
        sim_to_render_time: &mut SimulationToRenderTime,
        mut interpolation_query: Option<
            &mut Query<(&RapierRigidBodyHandle, &mut TransformInterpolation)>,
        >,
    ) {
        let event_queue = if events.is_some() {
            Some(EventQueue {
                deleted_colliders: &self.deleted_colliders,
                collision_events: RwLock::new(Vec::new()),
                contact_force_events: RwLock::new(Vec::new()),
            })
        } else {
            None
        };

        let event_handler = self
            .event_handler
            .as_deref()
            .or_else(|| event_queue.as_ref().map(|q| q as &dyn EventHandler))
            .unwrap_or(&() as &dyn EventHandler);

        let mut executed_steps = 0;
        match timestep_mode {
            TimestepMode::Interpolated {
                dt,
                time_scale,
                substeps,
            } => {
                self.integration_parameters.dt = dt;

                sim_to_render_time.diff += time.delta_seconds();

                while sim_to_render_time.diff > 0.0 {
                    // NOTE: in this comparison we do the same computations we
                    // will do for the next `while` iteration test, to make sure we
                    // don't get bit by potential float inaccuracy.
                    if sim_to_render_time.diff - dt <= 0.0 {
                        if let Some(interpolation_query) = interpolation_query.as_mut() {
                            // This is the last simulation step to be executed in the loop
                            // Update the previous state transforms
                            for (handle, mut interpolation) in interpolation_query.iter_mut() {
                                if let Some(body) = rigidbody_set.bodies.get(handle.0) {
                                    interpolation.start = Some(*body.position());
                                    interpolation.end = None;
                                }
                            }
                        }
                    }

                    let mut substep_integration_parameters = self.integration_parameters;
                    substep_integration_parameters.dt = dt / (substeps as Real) * time_scale;

                    for _ in 0..substeps {
                        self.pipeline.step(
                            &gravity.into(),
                            &substep_integration_parameters,
                            &mut self.islands,
                            &mut self.broad_phase,
                            &mut self.narrow_phase,
                            &mut rigidbody_set.bodies,
                            &mut colliders.colliders,
                            &mut joints.impulse_joints,
                            &mut joints.multibody_joints,
                            &mut self.ccd_solver,
                            None,
                            hooks,
                            event_handler,
                        );
                        executed_steps += 1;
                    }

                    sim_to_render_time.diff -= dt;
                }
            }
            TimestepMode::Variable {
                max_dt,
                time_scale,
                substeps,
            } => {
                self.integration_parameters.dt = (time.delta_seconds() * time_scale).min(max_dt);

                let mut substep_integration_parameters = self.integration_parameters;
                substep_integration_parameters.dt /= substeps as Real;

                for _ in 0..substeps {
                    self.pipeline.step(
                        &gravity.into(),
                        &substep_integration_parameters,
                        &mut self.islands,
                        &mut self.broad_phase,
                        &mut self.narrow_phase,
                        &mut rigidbody_set.bodies,
                        &mut colliders.colliders,
                        &mut joints.impulse_joints,
                        &mut joints.multibody_joints,
                        &mut self.ccd_solver,
                        None,
                        hooks,
                        event_handler,
                    );
                    executed_steps += 1;
                }
            }
            TimestepMode::Fixed { dt, substeps } => {
                self.integration_parameters.dt = dt;

                let mut substep_integration_parameters = self.integration_parameters;
                substep_integration_parameters.dt = dt / (substeps as Real);

                for _ in 0..substeps {
                    self.pipeline.step(
                        &gravity.into(),
                        &substep_integration_parameters,
                        &mut self.islands,
                        &mut self.broad_phase,
                        &mut self.narrow_phase,
                        &mut rigidbody_set.bodies,
                        &mut colliders.colliders,
                        &mut joints.impulse_joints,
                        &mut joints.multibody_joints,
                        &mut self.ccd_solver,
                        None,
                        hooks,
                        event_handler,
                    );
                    executed_steps += 1;
                }
            }
        }
        if let Some(mut event_queue) = event_queue {
            // NOTE: event_queue and its inner locks are only accessed from
            // within `self.pipeline.step` called above, so we can unwrap here safely.
            self.collision_events_to_send =
                std::mem::take(event_queue.collision_events.get_mut().unwrap());
            self.contact_force_events_to_send =
                std::mem::take(event_queue.contact_force_events.get_mut().unwrap());
        }

        if executed_steps > 0 {
            self.deleted_colliders.clear();
        }
    }
<<<<<<< HEAD
    /// Generates bevy events for any physics interactions that have happened
    /// that are stored in the events list
    pub fn send_bevy_events(
        &mut self,
        collision_event_writer: &mut EventWriter<CollisionEvent>,
        contact_force_event_writer: &mut EventWriter<ContactForceEvent>,
    ) {
        for collision_event in self.collision_events_to_send.drain(..) {
            collision_event_writer.send(collision_event);
        }
        for contact_force_event in self.contact_force_events_to_send.drain(..) {
            contact_force_event_writer.send(contact_force_event);
        }
=======

    /// Finds all entities of all the colliders with an Aabb intersecting the given Aabb.
    pub fn colliders_with_aabb_intersecting_aabb(
        &self,
        #[cfg(feature = "dim2")] aabb: bevy::math::bounding::Aabb2d,
        #[cfg(feature = "dim3")] aabb: bevy::math::bounding::Aabb3d,
        mut callback: impl FnMut(Entity) -> bool,
    ) {
        let scaled_aabb = rapier::prelude::Aabb {
            mins: aabb.min.into(),
            maxs: aabb.max.into(),
        };
        #[allow(clippy::redundant_closure)]
        // False-positive, we can't move callback, closure becomes `FnOnce`
        let callback = |h: &ColliderHandle| {
            self.collider_entity(*h)
                .map(|e| callback(e))
                .unwrap_or(true)
        };
        self.query_pipeline
            .colliders_with_aabb_intersecting_aabb(&scaled_aabb, callback);
>>>>>>> ce3847cb
    }

    /// Attempts to move shape, optionally sliding or climbing obstacles.
    ///
    /// # Parameters
    /// * `movement`: the translational movement to apply.
    /// * `shape`: the shape to move.
    /// * `shape_translation`: the initial position of the shape.
    /// * `shape_rotation`: the rotation of the shape.
    /// * `shape_mass`: the mass of the shape to be considered by the impulse calculation if
    ///                 `MoveShapeOptions::apply_impulse_to_dynamic_bodies` is set to true.
    /// * `options`: configures the behavior of the automatic sliding and climbing.
    /// * `filter`: indicates what collider or rigid-body needs to be ignored by the obstacle detection.
    /// * `events`: callback run on each obstacle hit by the shape on its path.
    #[allow(clippy::too_many_arguments)]
    pub fn move_shape(
        &mut self,
        rapier_colliders: &RapierContextColliders,
        rapier_query_pipeline: &RapierQueryPipeline,
        rigidbody_set: &mut RapierRigidBodySet,
        movement: Vect,
        shape: &Collider,
        shape_translation: Vect,
        shape_rotation: Rot,
        shape_mass: Real,
        options: &MoveShapeOptions,
        filter: QueryFilter,
        mut events: impl FnMut(CharacterCollision),
    ) -> MoveShapeOutput {
        let mut scaled_shape = shape.clone();
        // TODO: how to set a good number of subdivisions, we don’t have access to the
        //       RapierConfiguration::scaled_shape_subdivision here.
        scaled_shape.set_scale(shape.scale, 20);

        let up = options
            .up
            .try_into()
            .expect("The up vector must be non-zero.");
        let autostep = options.autostep.map(|autostep| CharacterAutostep {
            max_height: autostep.max_height,
            min_width: autostep.min_width,
            include_dynamic_bodies: autostep.include_dynamic_bodies,
        });
        let controller = rapier::control::KinematicCharacterController {
            up,
            offset: options.offset,
            slide: options.slide,
            autostep,
            max_slope_climb_angle: options.max_slope_climb_angle,
            min_slope_slide_angle: options.min_slope_slide_angle,
            snap_to_ground: options.snap_to_ground,
            normal_nudge_factor: options.normal_nudge_factor,
        };

        self.character_collisions_collector.clear();

        // TODO: having to grab all the references to avoid having self in
        //       the closure is ugly.
        let dt = self.integration_parameters.dt;
        let colliders = &rapier_colliders.colliders;
        let bodies = &mut rigidbody_set.bodies;
        let query_pipeline = &rapier_query_pipeline.query_pipeline;
        let collisions = &mut self.character_collisions_collector;
        collisions.clear();

        let result = RapierQueryPipeline::with_query_filter_elts(
            &rapier_colliders.entity2collider,
            &rigidbody_set.entity2body,
            &rapier_colliders.colliders,
            filter,
            move |filter| {
                let result = controller.move_shape(
                    dt,
                    bodies,
                    colliders,
                    query_pipeline,
                    (&scaled_shape).into(),
                    &(shape_translation, shape_rotation).into(),
                    movement.into(),
                    filter,
                    |c| {
                        if let Some(collision) =
                            CharacterCollision::from_raw_with_set(colliders, &c, true)
                        {
                            events(collision);
                        }
                        collisions.push(c);
                    },
                );

                if options.apply_impulse_to_dynamic_bodies {
                    controller.solve_character_collision_impulses(
                        dt,
                        bodies,
                        colliders,
                        query_pipeline,
                        (&scaled_shape).into(),
                        shape_mass,
                        collisions.iter(),
                        filter,
                    )
                }

                result
            },
        );

        MoveShapeOutput {
            effective_translation: result.translation.into(),
            grounded: result.grounded,
            is_sliding_down_slope: result.is_sliding_down_slope,
        }
    }
}<|MERGE_RESOLUTION|>--- conflicted
+++ resolved
@@ -455,22 +455,16 @@
     }
 
     /// Finds all entities of all the colliders with an Aabb intersecting the given Aabb.
-    #[cfg(not(feature = "headless"))]
     pub fn colliders_with_aabb_intersecting_aabb(
         &self,
         rapier_colliders: &RapierContextColliders,
-        aabb: bevy::render::primitives::Aabb,
+        #[cfg(feature = "dim2")] aabb: bevy::math::bounding::Aabb2d,
+        #[cfg(feature = "dim3")] aabb: bevy::math::bounding::Aabb3d,
         mut callback: impl FnMut(Entity) -> bool,
     ) {
-        #[cfg(feature = "dim2")]
         let scaled_aabb = rapier::prelude::Aabb {
-            mins: aabb.min().xy().into(),
-            maxs: aabb.max().xy().into(),
-        };
-        #[cfg(feature = "dim3")]
-        let scaled_aabb = rapier::prelude::Aabb {
-            mins: aabb.min().into(),
-            maxs: aabb.max().into(),
+            mins: aabb.min.into(),
+            maxs: aabb.max.into(),
         };
         #[allow(clippy::redundant_closure)]
         // False-positive, we can't move callback, closure becomes `FnOnce`
@@ -963,7 +957,6 @@
             self.deleted_colliders.clear();
         }
     }
-<<<<<<< HEAD
     /// Generates bevy events for any physics interactions that have happened
     /// that are stored in the events list
     pub fn send_bevy_events(
@@ -977,29 +970,6 @@
         for contact_force_event in self.contact_force_events_to_send.drain(..) {
             contact_force_event_writer.send(contact_force_event);
         }
-=======
-
-    /// Finds all entities of all the colliders with an Aabb intersecting the given Aabb.
-    pub fn colliders_with_aabb_intersecting_aabb(
-        &self,
-        #[cfg(feature = "dim2")] aabb: bevy::math::bounding::Aabb2d,
-        #[cfg(feature = "dim3")] aabb: bevy::math::bounding::Aabb3d,
-        mut callback: impl FnMut(Entity) -> bool,
-    ) {
-        let scaled_aabb = rapier::prelude::Aabb {
-            mins: aabb.min.into(),
-            maxs: aabb.max.into(),
-        };
-        #[allow(clippy::redundant_closure)]
-        // False-positive, we can't move callback, closure becomes `FnOnce`
-        let callback = |h: &ColliderHandle| {
-            self.collider_entity(*h)
-                .map(|e| callback(e))
-                .unwrap_or(true)
-        };
-        self.query_pipeline
-            .colliders_with_aabb_intersecting_aabb(&scaled_aabb, callback);
->>>>>>> ce3847cb
     }
 
     /// Attempts to move shape, optionally sliding or climbing obstacles.
