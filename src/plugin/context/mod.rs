//! These are components used and modified during a simulation frame.

pub mod systemparams;

use bevy::prelude::*;
use rapier::parry::query::QueryDispatcher;
use std::collections::HashMap;
use std::sync::RwLock;

use rapier::prelude::{
    Aabb, CCDSolver, ColliderHandle, ColliderSet, EventHandler, FeatureId, ImpulseJointHandle,
    ImpulseJointSet, IntegrationParameters, IslandManager, MultibodyJointHandle, MultibodyJointSet,
    NarrowPhase, PhysicsHooks, PhysicsPipeline, QueryFilter as RapierQueryFilter, QueryPipeline,
    QueryPipelineMut, Ray, Real, RigidBodyHandle, RigidBodySet, Shape,
};

use crate::geometry::{PointProjection, RayIntersection, ShapeCastHit};
use crate::math::{Rot, Vect};
<<<<<<< HEAD
use crate::pipeline::{CollisionMessage, ContactForceMessage, EventQueue};
=======
use crate::pipeline::{CollisionEvent, ContactForceEvent, EventQueue};
>>>>>>> 0c4cfc91
use bevy::prelude::{Entity, GlobalTransform, Query};

use crate::control::{CharacterCollision, MoveShapeOptions, MoveShapeOutput};
use crate::dynamics::TransformInterpolation;
use crate::parry::query::details::ShapeCastOptions;
use crate::plugin::configuration::TimestepMode;
use crate::prelude::{CollisionGroups, QueryFilter, RapierRigidBodyHandle};
use rapier::control::CharacterAutostep;
use rapier::geometry::DefaultBroadPhase;

#[cfg(doc)]
use crate::prelude::{
    systemparams::{RapierContext, ReadRapierContext},
    ImpulseJoint, MultibodyJoint, RevoluteJoint, TypedJoint,
};

/// Difference between simulation and rendering time
#[derive(Component, Default, Reflect, Clone)]
pub struct SimulationToRenderTime {
    /// Difference between simulation and rendering time
    pub diff: f32,
}

/// Marker component for to access the default [`ReadRapierContext`].
///
/// This is used as the default marker filter for [`systemparams::ReadRapierContext`] and [`systemparams::WriteRapierContext`]
/// to help with getting a reference to the correct RapierContext.
///
/// If you're making a library, you might be interested in [`RapierContextEntityLink`]
/// and leverage a [`Query`] to have precise access to relevant components (for example [`RapierContextSimulation`]).
///
/// See the list of full components in [`RapierContext`]
#[derive(Component, Reflect, Debug, Clone, Copy)]
pub struct DefaultRapierContext;

/// This is a component applied to any entity containing a rapier handle component.
/// The inner Entity referred to has the component [`RapierContextSimulation`]
/// and others from [`crate::plugin::context`], responsible for handling
/// its rapier data.
#[derive(Component, Reflect, Debug, Clone, Copy, PartialEq, Eq, Hash)]
pub struct RapierContextEntityLink(pub Entity);

/// The set of colliders part of the simulation.
///
/// This should be attached on an entity with a [`RapierContextSimulation`]
#[cfg_attr(feature = "serde-serialize", derive(Serialize, Deserialize))]
#[derive(Component, Default, Debug, Clone)]
pub struct RapierContextColliders {
    /// The set of colliders part of the simulation.
    pub colliders: ColliderSet,
    #[cfg_attr(feature = "serde-serialize", serde(skip))]
    pub(crate) entity2collider: HashMap<Entity, ColliderHandle>,
}

impl RapierContextColliders {
    /// If the collider attached to `entity` is attached to a rigid-body, this
    /// returns the `Entity` containing that rigid-body.
    pub fn collider_parent(
        &self,
        rigidbody_set: &RapierRigidBodySet,
        entity: Entity,
    ) -> Option<Entity> {
        self.entity2collider
            .get(&entity)
            .and_then(|h| self.colliders.get(*h))
            .and_then(|co| co.parent())
            .and_then(|h| rigidbody_set.rigid_body_entity(h))
    }

    /// If entity is a rigid-body, this returns the collider `Entity`s attached
    /// to that rigid-body.
    pub fn rigid_body_colliders<'a, 'b: 'a>(
        &'a self,
        entity: Entity,
        rigidbody_set: &'b RapierRigidBodySet,
    ) -> impl Iterator<Item = Entity> + 'a {
        rigidbody_set
            .entity2body()
            .get(&entity)
            .and_then(|handle| rigidbody_set.bodies.get(*handle))
            .map(|body| {
                body.colliders()
                    .iter()
                    .filter_map(|handle| self.collider_entity(*handle))
            })
            .into_iter()
            .flatten()
    }

    /// Retrieve the Bevy entity the given Rapier collider (identified by its handle) is attached to.
    pub fn collider_entity(&self, handle: ColliderHandle) -> Option<Entity> {
        RapierContextColliders::collider_entity_with_set(&self.colliders, handle)
    }

    // Mostly used to avoid borrowing self completely.
    pub(crate) fn collider_entity_with_set(
        colliders: &ColliderSet,
        handle: ColliderHandle,
    ) -> Option<Entity> {
        colliders.get(handle).map(Self::entity_from_collider)
    }

    /// Retrieve the Bevy entity the given Rapier collider is attached to.
    pub fn entity_from_collider(collider: &rapier::prelude::Collider) -> Entity {
        Entity::from_bits(collider.user_data as u64)
    }

    /// The map from entities to collider handles.
    pub fn entity2collider(&self) -> &HashMap<Entity, ColliderHandle> {
        &self.entity2collider
    }
}

/// The sets of joints part of the simulation.
///
/// This should be attached on an entity with a [`RapierContextSimulation`]
#[cfg_attr(feature = "serde-serialize", derive(Serialize, Deserialize))]
#[derive(Component, Default, Debug, Clone)]
pub struct RapierContextJoints {
    /// The set of impulse joints part of the simulation.
    pub impulse_joints: ImpulseJointSet,
    /// The set of multibody joints part of the simulation.
    pub multibody_joints: MultibodyJointSet,

    #[cfg_attr(feature = "serde-serialize", serde(skip))]
    pub(crate) entity2impulse_joint: HashMap<Entity, ImpulseJointHandle>,
    #[cfg_attr(feature = "serde-serialize", serde(skip))]
    pub(crate) entity2multibody_joint: HashMap<Entity, MultibodyJointHandle>,
}

impl RapierContextJoints {
    /// The map from entities to impulse joint handles.
    pub fn entity2impulse_joint(&self) -> &HashMap<Entity, ImpulseJointHandle> {
        &self.entity2impulse_joint
    }

    /// The map from entities to multibody joint handles.
    pub fn entity2multibody_joint(&self) -> &HashMap<Entity, MultibodyJointHandle> {
        &self.entity2multibody_joint
    }
}

/// Wrapper around [QueryPipeline] to provide bevy friendly methods.
///
/// This wrapper is designed to be short lived, made whenever necessary.
///
/// See [RapierQueryPipeline::new_scoped] to create one.
#[derive(Copy, Clone)]
pub struct RapierQueryPipeline<'a> {
    /// The query pipeline, which performs scene queries (ray-casting, point projection, etc.)
    pub query_pipeline: QueryPipeline<'a>,
}

/// Wrapper around [QueryPipelineMut] to provide bevy friendly methods.
///
/// This wrapper is designed to be short lived, made whenever necessary.
///
/// See [RapierQueryPipelineMut::new_scoped] to create one.
pub struct RapierQueryPipelineMut<'a> {
    /// The query pipeline, which performs scene queries (ray-casting, point projection, etc.)
    pub query_pipeline: QueryPipelineMut<'a>,
}
impl<'a> RapierQueryPipelineMut<'a> {
    /// Creates a temporary [RapierQueryPipelineMut] and passes it as a parameter to `scoped_fn`.
    pub fn new_scoped<T>(
        broad_phase: &DefaultBroadPhase,
        colliders: &mut RapierContextColliders,
        rigid_bodies: &mut RapierRigidBodySet,
        filter: &QueryFilter<'_>,
        dispatcher: &dyn QueryDispatcher,
        scoped_fn: impl FnOnce(RapierQueryPipelineMut<'_>) -> T,
    ) -> T {
        let mut rapier_filter = RapierQueryFilter {
            flags: filter.flags,
            groups: filter.groups.map(CollisionGroups::into),
            exclude_collider: filter
                .exclude_collider
                .and_then(|c| colliders.entity2collider.get(&c).copied()),
            exclude_rigid_body: filter
                .exclude_rigid_body
                .and_then(|b| rigid_bodies.entity2body.get(&b).copied()),
            predicate: None,
        };

        if let Some(predicate) = filter.predicate {
            let wrapped_predicate = to_rapier_query_filter_predicate(predicate);
            rapier_filter.predicate = Some(&wrapped_predicate);
            let query_pipeline = broad_phase.as_query_pipeline_mut(
                dispatcher,
                &mut rigid_bodies.bodies,
                &mut colliders.colliders,
                rapier_filter,
            );
            scoped_fn(RapierQueryPipelineMut { query_pipeline })
        } else {
            let query_pipeline = broad_phase.as_query_pipeline_mut(
                dispatcher,
                &mut rigid_bodies.bodies,
                &mut colliders.colliders,
                rapier_filter,
            );
            scoped_fn(RapierQueryPipelineMut { query_pipeline })
        }
    }

    /// Downgrades the mutable reference to an immutable reference.
    pub fn as_ref(&self) -> RapierQueryPipeline<'_> {
        RapierQueryPipeline {
            query_pipeline: self.query_pipeline.as_ref(),
        }
    }
}

/// Wraps a [bevy query filter predicate](QueryFilter::predicate) taking an Entity into a [rapier query filter predicate](RapierQueryFilter::predicate)
pub fn to_rapier_query_filter_predicate(
    predicate: &dyn Fn(Entity) -> bool,
) -> impl Fn(ColliderHandle, &rapier::prelude::Collider) -> bool + use<'_> {
    |_: ColliderHandle, collider: &'_ rapier::geometry::Collider| -> bool {
        let entity = crate::prelude::RapierContextColliders::entity_from_collider(collider);
        (predicate)(entity)
    }
}

impl<'a> RapierQueryPipeline<'a> {
    /// Creates a temporary [RapierQueryPipeline] and passes it as a parameter to `scoped_fn`.
    pub fn new_scoped<T>(
        broad_phase: &DefaultBroadPhase,
        colliders: &RapierContextColliders,
        rigid_bodies: &RapierRigidBodySet,
        filter: &QueryFilter<'_>,
        dispatcher: &dyn QueryDispatcher,
        scoped_fn: impl FnOnce(RapierQueryPipeline<'_>) -> T,
    ) -> T {
        let mut rapier_filter = RapierQueryFilter {
            flags: filter.flags,
            groups: filter.groups.map(CollisionGroups::into),
            exclude_collider: filter
                .exclude_collider
                .and_then(|c| colliders.entity2collider.get(&c).copied()),
            exclude_rigid_body: filter
                .exclude_rigid_body
                .and_then(|b| rigid_bodies.entity2body.get(&b).copied()),
            predicate: None,
        };

        if let Some(predicate) = filter.predicate {
            let wrapped_predicate = to_rapier_query_filter_predicate(predicate);
            rapier_filter.predicate = Some(&wrapped_predicate);
            let query_pipeline = broad_phase.as_query_pipeline(
                dispatcher,
                &rigid_bodies.bodies,
                &colliders.colliders,
                rapier_filter,
            );
            scoped_fn(RapierQueryPipeline { query_pipeline })
        } else {
            let query_pipeline = broad_phase.as_query_pipeline(
                dispatcher,
                &rigid_bodies.bodies,
                &colliders.colliders,
                rapier_filter,
            );
            scoped_fn(RapierQueryPipeline { query_pipeline })
        }
    }

    /// Retrieves the Entity for a given collider handle.
    pub fn collider_entity(&self, collider_handle: ColliderHandle) -> Entity {
        RapierContextColliders::collider_entity_with_set(
            self.query_pipeline.colliders,
            collider_handle,
        )
        .unwrap()
    }

    /// Find the closest intersection between a ray and a set of collider.
    ///
    /// # Parameters
    /// * `ray_origin`: the starting point of the ray to cast.
    /// * `ray_dir`: the direction of the ray to cast.
    /// * `max_toi`: the maximum time-of-impact that can be reported by this cast. This effectively
    ///   limits the length of the ray to `ray.dir.norm() * max_toi`. Use `Real::MAX` for an unbounded ray.
    /// * `solid`: if this is `true` an impact at time 0.0 (i.e. at the ray origin) is returned if
    ///   it starts inside of a shape. If this `false` then the ray will hit the shape's boundary
    ///   even if its starts inside of it.
    pub fn cast_ray(
        &self,
        ray_origin: Vect,
        ray_dir: Vect,
        max_toi: Real,
        solid: bool,
    ) -> Option<(Entity, Real)> {
        let ray = Ray::new(ray_origin.into(), ray_dir.into());

        let (h, toi) = self.query_pipeline.cast_ray(&ray, max_toi, solid)?;

        Some((self.collider_entity(h), toi))
    }

    /// Find the closest intersection between a ray and a set of collider.
    ///
    /// # Parameters
    /// * `ray_origin`: the starting point of the ray to cast.
    /// * `ray_dir`: the direction of the ray to cast.
    /// * `max_toi`: the maximum time-of-impact that can be reported by this cast. This effectively
    ///   limits the length of the ray to `ray.dir.norm() * max_toi`. Use `Real::MAX` for an unbounded ray.
    /// * `solid`: if this is `true` an impact at time 0.0 (i.e. at the ray origin) is returned if
    ///   it starts inside of a shape. If this `false` then the ray will hit the shape's boundary
    ///   even if its starts inside of it.
    pub fn cast_ray_and_get_normal(
        &self,
        ray_origin: Vect,
        ray_dir: Vect,
        max_toi: Real,
        solid: bool,
    ) -> Option<(Entity, RayIntersection)> {
        let ray = Ray::new(ray_origin.into(), ray_dir.into());

        let (h, result) = self
            .query_pipeline
            .cast_ray_and_get_normal(&ray, max_toi, solid)?;

        Some((
            self.collider_entity(h),
            RayIntersection::from_rapier(result, ray_origin, ray_dir),
        ))
    }

    /// Iterates through all the colliders intersecting a given ray.
    ///
    /// # Parameters
    /// * `ray_origin`: the starting point of the ray to cast.
    /// * `ray_dir`: the direction of the ray to cast.
    /// * `max_toi`: the maximum time-of-impact that can be reported by this cast. This effectively
    ///   limits the length of the ray to `ray.dir.norm() * max_toi`. Use `Real::MAX` for an unbounded ray.
    /// * `solid`: if this is `true` an impact at time 0.0 (i.e. at the ray origin) is returned if
    ///   it starts inside of a shape. If this `false` then the ray will hit the shape's boundary
    ///   even if its starts inside of it.
    #[allow(clippy::too_many_arguments)]
    pub fn intersect_ray(
        &'a self,
        ray_origin: Vect,
        ray_dir: Vect,
        max_toi: Real,
        solid: bool,
    ) -> impl Iterator<Item = (Entity, RayIntersection)> + 'a {
        let ray = Ray::new(ray_origin.into(), ray_dir.into());

        self.query_pipeline.intersect_ray(ray, max_toi, solid).map(
            move |(collider_handle, _, intersection)| {
                (
                    self.collider_entity(collider_handle),
                    RayIntersection::from_rapier(intersection, ray_origin, ray_dir),
                )
            },
        )
    }

    /// Retrieve all the colliders intersecting the given shape.
    ///
    /// # Parameters
    /// * `shape_pos` - The position of the shape used for the intersection test.
    /// * `shape` - The shape used for the intersection test.
    pub fn intersect_shape(
        &'a self,
        shape_pos: Vect,
        shape_rot: Rot,
        shape: &'a dyn Shape,
    ) -> impl Iterator<Item = Entity> + 'a {
        let scaled_transform = (shape_pos, shape_rot).into();

        self.query_pipeline
            .intersect_shape(scaled_transform, shape)
            .map(move |(collider_handle, _)| self.collider_entity(collider_handle))
    }

    /// Find the projection of a point on the closest collider.
    ///
    /// # Parameters
    /// * `point` - The point to project.
    /// * `solid` - If this is set to `true` then the collider shapes are considered to
    ///   be plain (if the point is located inside of a plain shape, its projection is the point
    ///   itself). If it is set to `false` the collider shapes are considered to be hollow
    ///   (if the point is located inside of an hollow shape, it is projected on the shape's
    ///   boundary).
    pub fn project_point(
        &self,
        point: Vect,
        max_dist: Real,
        solid: bool,
    ) -> Option<(Entity, PointProjection)> {
        let (h, result) = self
            .query_pipeline
            .project_point(&point.into(), max_dist, solid)?;

        Some((
            self.collider_entity(h),
            PointProjection::from_rapier(result),
        ))
    }

    /// Find all the colliders containing the given point.
    ///
    /// # Parameters
    /// * `point` - The point used for the containment test.
    pub fn intersect_point(&'a self, point: Vect) -> impl Iterator<Item = Entity> + 'a {
        self.query_pipeline
            .intersect_point(point.into())
            .map(move |(collider_handle, _)| self.collider_entity(collider_handle))
    }

    /// Find the projection of a point on the closest collider.
    ///
    /// The results include the ID of the feature hit by the point.
    ///
    /// # Parameters
    /// * `point` - The point to project.
    /// * `solid` - If this is set to `true` then the collider shapes are considered to
    ///   be plain (if the point is located inside of a plain shape, its projection is the point
    ///   itself). If it is set to `false` the collider shapes are considered to be hollow
    ///   (if the point is located inside of an hollow shape, it is projected on the shape's
    ///   boundary).
    pub fn project_point_and_get_feature(
        &self,
        point: Vect,
    ) -> Option<(Entity, PointProjection, FeatureId)> {
        let (h, proj, fid) = self
            .query_pipeline
            .project_point_and_get_feature(&point.into())?;

        Some((
            self.collider_entity(h),
            PointProjection::from_rapier(proj),
            fid,
        ))
    }

    /// Finds all handles of all the colliders with an [`Aabb`] intersecting the given [`Aabb`].
    ///
    /// Note that the collider AABB taken into account is the one currently stored in the query
    /// pipeline’s BVH. It doesn’t recompute the latest collider AABB.
    pub fn intersect_aabb_conservative(
        &'a self,
        #[cfg(feature = "dim2")] aabb: bevy::math::bounding::Aabb2d,
        #[cfg(feature = "dim3")] aabb: bevy::math::bounding::Aabb3d,
    ) -> impl Iterator<Item = Entity> + 'a {
        let scaled_aabb = Aabb {
            mins: aabb.min.into(),
            maxs: aabb.max.into(),
        };
        self.query_pipeline
            .intersect_aabb_conservative(scaled_aabb)
            .map(move |(collider_handle, _)| self.collider_entity(collider_handle))
    }

    /// Casts a shape at a constant linear velocity and retrieve the first collider it hits.
    ///
    /// This is similar to ray-casting except that we are casting a whole shape instead of just a
    /// point (the ray origin). In the resulting `ShapeCastHit`, witness and normal 1 refer to the world
    /// collider, and are in world space.
    ///
    /// # Parameters
    /// * `shape_pos` - The initial translation of the shape to cast.
    /// * `shape_rot` - The rotation of the shape to cast.
    /// * `shape_vel` - The constant velocity of the shape to cast (i.e. the cast direction).
    /// * `shape` - The shape to cast.
    /// * `max_toi` - The maximum time-of-impact that can be reported by this cast. This effectively
    ///   limits the distance traveled by the shape to `shape_vel.norm() * maxToi`.
    /// * `stop_at_penetration` - If the casted shape starts in a penetration state with any
    ///   collider, two results are possible. If `stop_at_penetration` is `true` then, the
    ///   result will have a `toi` equal to `start_time`. If `stop_at_penetration` is `false`
    ///   then the nonlinear shape-casting will see if further motion wrt. the penetration normal
    ///   would result in tunnelling. If it does not (i.e. we have a separating velocity along
    ///   that normal) then the nonlinear shape-casting will attempt to find another impact,
    ///   at a time `> start_time` that could result in tunnelling.
    #[allow(clippy::too_many_arguments)]
    pub fn cast_shape(
        &'a self,
        shape_pos: Vect,
        shape_rot: Rot,
        shape_vel: Vect,
        shape: &dyn Shape,
        options: ShapeCastOptions,
    ) -> Option<(Entity, ShapeCastHit)> {
        let scaled_transform = (shape_pos, shape_rot).into();

        let (h, result) =
            self.query_pipeline
                .cast_shape(&scaled_transform, &shape_vel.into(), shape, options)?;

        Some((
            self.collider_entity(h),
            ShapeCastHit::from_rapier(result, options.compute_impact_geometry_on_penetration),
        ))
    }

    /* TODO: we need to wrap the NonlinearRigidMotion somehow.
     *
    /// Casts a shape with an arbitrary continuous motion and retrieve the first collider it hits.
    ///
    /// In the resulting `ShapeCastHit`, witness and normal 1 refer to the world collider, and are
    /// in world space.
    ///
    /// # Parameters
    /// * `shape_motion` - The motion of the shape.
    /// * `shape` - The shape to cast.
    /// * `start_time` - The starting time of the interval where the motion takes place.
    /// * `end_time` - The end time of the interval where the motion takes place.
    /// * `stop_at_penetration` - If the casted shape starts in a penetration state with any
    ///    collider, two results are possible. If `stop_at_penetration` is `true` then, the
    ///    result will have a `toi` equal to `start_time`. If `stop_at_penetration` is `false`
    ///    then the nonlinear shape-casting will see if further motion wrt. the penetration normal
    ///    would result in tunnelling. If it does not (i.e. we have a separating velocity along
    ///    that normal) then the nonlinear shape-casting will attempt to find another impact,
    ///    at a time `> start_time` that could result in tunnelling.
    /// * `filter`: set of rules used to determine which collider is taken into account by this scene query.
    pub fn nonlinear_cast_shape(
        &self,
        shape_motion: &NonlinearRigidMotion,
        shape: &Collider,
        start_time: Real,
        end_time: Real,
        stop_at_penetration: bool,
        filter: QueryFilter,
    ) -> Option<(Entity, Toi)> {
        let scaled_transform = (shape_pos, shape_rot).into();
        let mut scaled_shape = shape.clone();
        // TODO: how to set a good number of subdivisions, we don’t have access to the
        //       RapierConfiguration::scaled_shape_subdivision here.
        scaled_shape.set_scale(shape.scale, 20);

        let (h, result) = rigidbody_set.with_query_filter(filter, move |filter| {
            self.query_pipeline.nonlinear_cast_shape(
                &rigidbody_set.bodies,
                &self.colliders,
                shape_motion,
                &*scaled_shape.raw,
                start_time,
                end_time,
                stop_at_penetration,
                filter,
            )
        })?;

        self.collider_entity(h).map(|e| (e, result))
    }
     */
}

/// The set of rigid-bodies part of the simulation.
///
/// This should be attached on an entity with a [`RapierContextSimulation`]
#[cfg_attr(feature = "serde-serialize", derive(Serialize, Deserialize))]
#[derive(Component, Default, Clone)]
pub struct RapierRigidBodySet {
    /// The set of rigid-bodies part of the simulation.
    pub bodies: RigidBodySet,
    /// NOTE: this map is needed to handle despawning.
    #[cfg_attr(feature = "serde-serialize", serde(skip))]
    pub(crate) entity2body: HashMap<Entity, RigidBodyHandle>,

    /// For transform change detection.
    #[cfg_attr(feature = "serde-serialize", serde(skip))]
    pub(crate) last_body_transform_set: HashMap<RigidBodyHandle, GlobalTransform>,
}

impl RapierRigidBodySet {
    /// The map from entities to rigid-body handles.
    pub fn entity2body(&self) -> &HashMap<Entity, RigidBodyHandle> {
        &self.entity2body
    }

    /// Retrieve the Bevy entity the given Rapier rigid-body (identified by its handle) is attached.
    pub fn rigid_body_entity(&self, handle: RigidBodyHandle) -> Option<Entity> {
        self.bodies
            .get(handle)
            .map(|c| Entity::from_bits(c.user_data as u64))
    }

    /// This method makes sure that the rigid-body positions have been propagated to
    /// their attached colliders, without having to perform a simulation step.
    pub fn propagate_modified_body_positions_to_colliders(
        &self,
        colliders: &mut RapierContextColliders,
    ) {
        self.bodies
            .propagate_modified_body_positions_to_colliders(&mut colliders.colliders);
    }

    /// Computes the angle between the two bodies attached by the [`RevoluteJoint`] component (if any) referenced by the given `entity`.
    ///
    /// The angle is computed along the revolute joint’s principal axis.
    ///
    /// Parameter `entity` should have a [`ImpulseJoint`] component with a [`TypedJoint::RevoluteJoint`] variant as `data`.
    pub fn impulse_revolute_joint_angle(
        &self,
        joints: &RapierContextJoints,
        entity: Entity,
    ) -> Option<f32> {
        let joint_handle = joints.entity2impulse_joint().get(&entity)?;
        let impulse_joint = joints.impulse_joints.get(*joint_handle)?;
        let revolute_joint = impulse_joint.data.as_revolute()?;

        let rb1 = &self.bodies[impulse_joint.body1];
        let rb2 = &self.bodies[impulse_joint.body2];
        Some(revolute_joint.angle(rb1.rotation(), rb2.rotation()))
    }
}

/// The Rapier context, containing parts of the state of the physics engine, specific to the simulation step.
///
/// This is the main driver for a rapier context, which will create other required components if needed.
///
/// Additionally to its required components, this component is also always paired with a [`RapierConfiguration`][crate::prelude::RapierConfiguration] component.
#[cfg_attr(feature = "serde-serialize", derive(Serialize, Deserialize))]
#[derive(Component)]
#[require(
    RapierContextColliders,
    RapierRigidBodySet,
    RapierContextJoints,
    SimulationToRenderTime
)]
pub struct RapierContextSimulation {
    /// The island manager, which detects what object is sleeping
    /// (not moving much) to reduce computations.
    pub islands: IslandManager,
    /// The broad-phase, which detects potential contact pairs.
    pub broad_phase: DefaultBroadPhase,
    /// The narrow-phase, which computes contact points, tests intersections,
    /// and maintain the contact and intersection graphs.
    pub narrow_phase: NarrowPhase,
    /// The solver, which handles Continuous Collision Detection (CCD).
    pub ccd_solver: CCDSolver,
    /// The physics pipeline, which advance the simulation step by step.
    #[cfg_attr(feature = "serde-serialize", serde(skip))]
    pub pipeline: PhysicsPipeline,
    /// The integration parameters, controlling various low-level coefficient of the simulation.
    pub integration_parameters: IntegrationParameters,
    #[cfg_attr(feature = "serde-serialize", serde(skip))]
    pub(crate) event_handler: Option<Box<dyn EventHandler>>,
    // This maps the handles of colliders that have been deleted since the last
    // physics update, to the entity they was attached to.
    /// NOTE: this map is needed to handle despawning.
    #[cfg_attr(feature = "serde-serialize", serde(skip))]
    pub(crate) deleted_colliders: HashMap<ColliderHandle, Entity>,

    #[cfg_attr(feature = "serde-serialize", serde(skip))]
    pub(crate) collision_events_to_send: Vec<CollisionMessage>,
    #[cfg_attr(feature = "serde-serialize", serde(skip))]
    pub(crate) contact_force_events_to_send: Vec<ContactForceMessage>,
    #[cfg_attr(feature = "serde-serialize", serde(skip))]
    pub(crate) character_collisions_collector: Vec<rapier::control::CharacterCollision>,
}

impl Default for RapierContextSimulation {
    fn default() -> Self {
        Self {
            islands: IslandManager::new(),
            broad_phase: DefaultBroadPhase::new(),
            narrow_phase: NarrowPhase::new(),
            ccd_solver: CCDSolver::new(),
            pipeline: PhysicsPipeline::new(),
            integration_parameters: IntegrationParameters::default(),
            event_handler: None,
            deleted_colliders: HashMap::default(),
            collision_events_to_send: Vec::new(),
            contact_force_events_to_send: Vec::new(),
            character_collisions_collector: Vec::new(),
        }
    }
}

impl RapierContextSimulation {
    /// Advance the simulation, based on the given timestep mode.
    #[allow(clippy::too_many_arguments)]
    pub fn step_simulation(
        &mut self,
        colliders: &mut RapierContextColliders,
        joints: &mut RapierContextJoints,
        rigidbody_set: &mut RapierRigidBodySet,
        gravity: Vect,
        timestep_mode: TimestepMode,
        events: Option<(
<<<<<<< HEAD
            &MessageWriter<CollisionMessage>,
            &MessageWriter<ContactForceMessage>,
=======
            &MessageWriter<CollisionEvent>,
            &MessageWriter<ContactForceEvent>,
>>>>>>> 0c4cfc91
        )>,
        hooks: &dyn PhysicsHooks,
        time: &Time,
        sim_to_render_time: &mut SimulationToRenderTime,
        mut interpolation_query: Option<
            &mut Query<(&RapierRigidBodyHandle, &mut TransformInterpolation)>,
        >,
    ) {
        let event_queue = if events.is_some() {
            Some(EventQueue {
                deleted_colliders: &self.deleted_colliders,
                collision_events: RwLock::new(Vec::new()),
                contact_force_events: RwLock::new(Vec::new()),
            })
        } else {
            None
        };

        let event_handler = self
            .event_handler
            .as_deref()
            .or_else(|| event_queue.as_ref().map(|q| q as &dyn EventHandler))
            .unwrap_or(&() as &dyn EventHandler);

        let mut executed_steps = 0;
        match timestep_mode {
            TimestepMode::Interpolated {
                dt,
                time_scale,
                substeps,
            } => {
                self.integration_parameters.dt = dt;

                sim_to_render_time.diff += time.delta_secs();

                while sim_to_render_time.diff > 0.0 {
                    // NOTE: in this comparison we do the same computations we
                    // will do for the next `while` iteration test, to make sure we
                    // don't get bit by potential float inaccuracy.
                    if sim_to_render_time.diff - dt <= 0.0 {
                        if let Some(interpolation_query) = interpolation_query.as_mut() {
                            // This is the last simulation step to be executed in the loop
                            // Update the previous state transforms
                            for (handle, mut interpolation) in interpolation_query.iter_mut() {
                                if let Some(body) = rigidbody_set.bodies.get(handle.0) {
                                    interpolation.start = Some(*body.position());
                                    interpolation.end = None;
                                }
                            }
                        }
                    }

                    let mut substep_integration_parameters = self.integration_parameters;
                    substep_integration_parameters.dt = dt / (substeps as Real) * time_scale;

                    for _ in 0..substeps {
                        self.pipeline.step(
                            &gravity.into(),
                            &substep_integration_parameters,
                            &mut self.islands,
                            &mut self.broad_phase,
                            &mut self.narrow_phase,
                            &mut rigidbody_set.bodies,
                            &mut colliders.colliders,
                            &mut joints.impulse_joints,
                            &mut joints.multibody_joints,
                            &mut self.ccd_solver,
                            hooks,
                            event_handler,
                        );
                        executed_steps += 1;
                    }

                    sim_to_render_time.diff -= dt;
                }
            }
            TimestepMode::Variable {
                max_dt,
                time_scale,
                substeps,
            } => {
                self.integration_parameters.dt = (time.delta_secs() * time_scale).min(max_dt);

                let mut substep_integration_parameters = self.integration_parameters;
                substep_integration_parameters.dt /= substeps as Real;

                for _ in 0..substeps {
                    self.pipeline.step(
                        &gravity.into(),
                        &substep_integration_parameters,
                        &mut self.islands,
                        &mut self.broad_phase,
                        &mut self.narrow_phase,
                        &mut rigidbody_set.bodies,
                        &mut colliders.colliders,
                        &mut joints.impulse_joints,
                        &mut joints.multibody_joints,
                        &mut self.ccd_solver,
                        hooks,
                        event_handler,
                    );
                    executed_steps += 1;
                }
            }
            TimestepMode::Fixed { dt, substeps } => {
                self.integration_parameters.dt = dt;

                let mut substep_integration_parameters = self.integration_parameters;
                substep_integration_parameters.dt = dt / (substeps as Real);

                for _ in 0..substeps {
                    self.pipeline.step(
                        &gravity.into(),
                        &substep_integration_parameters,
                        &mut self.islands,
                        &mut self.broad_phase,
                        &mut self.narrow_phase,
                        &mut rigidbody_set.bodies,
                        &mut colliders.colliders,
                        &mut joints.impulse_joints,
                        &mut joints.multibody_joints,
                        &mut self.ccd_solver,
                        hooks,
                        event_handler,
                    );
                    executed_steps += 1;
                }
            }
        }
        if let Some(mut event_queue) = event_queue {
            // NOTE: event_queue and its inner locks are only accessed from
            // within `self.pipeline.step` called above, so we can unwrap here safely.
            self.collision_events_to_send =
                std::mem::take(event_queue.collision_events.get_mut().unwrap());
            self.contact_force_events_to_send =
                std::mem::take(event_queue.contact_force_events.get_mut().unwrap());
        }

        if executed_steps > 0 {
            self.deleted_colliders.clear();
        }
    }
    /// Generates bevy events for any physics interactions that have happened
    /// that are stored in the events list
    pub fn send_bevy_events(
        &mut self,
<<<<<<< HEAD
        collision_event_writer: &mut MessageWriter<CollisionMessage>,
        contact_force_event_writer: &mut MessageWriter<ContactForceMessage>,
=======
        collision_event_writer: &mut MessageWriter<CollisionEvent>,
        contact_force_event_writer: &mut MessageWriter<ContactForceEvent>,
>>>>>>> 0c4cfc91
    ) {
        for collision_event in self.collision_events_to_send.drain(..) {
            collision_event_writer.write(collision_event);
        }
        for contact_force_event in self.contact_force_events_to_send.drain(..) {
            contact_force_event_writer.write(contact_force_event);
        }
    }

    /// Attempts to move shape, optionally sliding or climbing obstacles.
    ///
    /// # Parameters
    /// * `movement`: the translational movement to apply.
    /// * `shape`: the shape to move.
    /// * `shape_translation`: the initial position of the shape.
    /// * `shape_rotation`: the rotation of the shape.
    /// * `shape_mass`: the mass of the shape to be considered by the impulse calculation if
    ///   `MoveShapeOptions::apply_impulse_to_dynamic_bodies` is set to true.
    /// * `options`: configures the behavior of the automatic sliding and climbing.
    /// * `events`: callback run on each obstacle hit by the shape on its path.
    #[allow(clippy::too_many_arguments)]
    pub fn move_shape(
        &mut self,
        rapier_colliders: &RapierContextColliders,
        rapier_query_pipeline: &mut RapierQueryPipelineMut<'_>,
        movement: Vect,
        shape: &dyn Shape,
        shape_translation: Vect,
        shape_rotation: Rot,
        shape_mass: Real,
        options: &MoveShapeOptions,
        mut events: impl FnMut(CharacterCollision),
    ) -> MoveShapeOutput {
        let up = options
            .up
            .try_into()
            .expect("The up vector must be non-zero.");
        let autostep = options.autostep.map(|autostep| CharacterAutostep {
            max_height: autostep.max_height,
            min_width: autostep.min_width,
            include_dynamic_bodies: autostep.include_dynamic_bodies,
        });
        let controller = rapier::control::KinematicCharacterController {
            up,
            offset: options.offset,
            slide: options.slide,
            autostep,
            max_slope_climb_angle: options.max_slope_climb_angle,
            min_slope_slide_angle: options.min_slope_slide_angle,
            snap_to_ground: options.snap_to_ground,
            normal_nudge_factor: options.normal_nudge_factor,
        };

        self.character_collisions_collector.clear();

        // TODO: having to grab all the references to avoid having self in
        //       the closure is ugly.
        let dt = self.integration_parameters.dt;
        let colliders = &rapier_colliders.colliders;
        let collisions = &mut self.character_collisions_collector;
        collisions.clear();

        let result = controller.move_shape(
            dt,
            &rapier_query_pipeline.query_pipeline.as_ref(),
            shape,
            &(shape_translation, shape_rotation).into(),
            movement.into(),
            |c| {
                if let Some(collision) = CharacterCollision::from_raw_with_set(colliders, &c, true)
                {
                    events(collision);
                }
                collisions.push(c);
            },
        );

        if options.apply_impulse_to_dynamic_bodies {
            controller.solve_character_collision_impulses(
                dt,
                &mut rapier_query_pipeline.query_pipeline,
                shape,
                shape_mass,
                collisions.iter(),
            )
        };

        MoveShapeOutput {
            effective_translation: result.translation.into(),
            grounded: result.grounded,
            is_sliding_down_slope: result.is_sliding_down_slope,
        }
    }
}<|MERGE_RESOLUTION|>--- conflicted
+++ resolved
@@ -16,11 +16,7 @@
 
 use crate::geometry::{PointProjection, RayIntersection, ShapeCastHit};
 use crate::math::{Rot, Vect};
-<<<<<<< HEAD
-use crate::pipeline::{CollisionMessage, ContactForceMessage, EventQueue};
-=======
 use crate::pipeline::{CollisionEvent, ContactForceEvent, EventQueue};
->>>>>>> 0c4cfc91
 use bevy::prelude::{Entity, GlobalTransform, Query};
 
 use crate::control::{CharacterCollision, MoveShapeOptions, MoveShapeOutput};
@@ -704,13 +700,8 @@
         gravity: Vect,
         timestep_mode: TimestepMode,
         events: Option<(
-<<<<<<< HEAD
-            &MessageWriter<CollisionMessage>,
-            &MessageWriter<ContactForceMessage>,
-=======
             &MessageWriter<CollisionEvent>,
             &MessageWriter<ContactForceEvent>,
->>>>>>> 0c4cfc91
         )>,
         hooks: &dyn PhysicsHooks,
         time: &Time,
@@ -857,13 +848,8 @@
     /// that are stored in the events list
     pub fn send_bevy_events(
         &mut self,
-<<<<<<< HEAD
-        collision_event_writer: &mut MessageWriter<CollisionMessage>,
-        contact_force_event_writer: &mut MessageWriter<ContactForceMessage>,
-=======
         collision_event_writer: &mut MessageWriter<CollisionEvent>,
         contact_force_event_writer: &mut MessageWriter<ContactForceEvent>,
->>>>>>> 0c4cfc91
     ) {
         for collision_event in self.collision_events_to_send.drain(..) {
             collision_event_writer.write(collision_event);
