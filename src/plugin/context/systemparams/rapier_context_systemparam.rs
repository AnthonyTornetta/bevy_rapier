use crate::math::{Rot, Vect};
use crate::plugin::RapierContextEntityLink;
use bevy::ecs::{query, system::SystemParam};
use bevy::prelude::*;
use rapier::prelude::Real;

pub(crate) const RAPIER_CONTEXT_EXPECT_ERROR: &str =
    "RapierContextEntityLink.0 refers to an entity missing components from RapierContextSimulation.";

use crate::{
    plugin::context::{
        DefaultRapierContext, RapierContextColliders, RapierContextJoints, RapierContextSimulation,
        RapierQueryPipeline, RapierRigidBodySet,
    },
    prelude::QueryFilter,
};

/// Utility [`SystemParam`] to easily access every required components of a [`RapierContext`] immutably.
///
/// This uses the [`DefaultRapierContext`] filter by default, but you can use a custom query filter with the `T` type parameter.
#[derive(SystemParam)]
pub struct ReadRapierContext<'w, 's> {
    /// The query used to feed components into [`RapierContext`] struct through [`ReadRapierContext::single`].
    pub rapier_context: Query<
        'w,
        's,
        (
            &'static RapierContextSimulation,
            &'static RapierContextColliders,
            &'static RapierContextJoints,
            &'static RapierQueryPipeline,
            &'static RapierRigidBodySet,
        ),
    >,
}

<<<<<<< HEAD
impl<'w, 's> ReadRapierContext<'w, 's> {
    /// Use this method if you have multiple [`RapierContext`]s
    ///
    /// SAFETY: This method will panic if its underlying query fails.
    /// Use the underlying query [`ReadRapierContext::rapier_context`] for safer alternatives.
    pub fn get(&self, link: RapierContextEntityLink) -> RapierContext {
        let (simulation, colliders, joints, query_pipeline, rigidbody_set) =
            self.rapier_context.get(link.0).unwrap_or_else(|_| {
                panic!("Unable to query rapier context components for link {link:?}")
            });
        RapierContext {
            simulation,
            colliders,
            joints,
            query_pipeline,
            rigidbody_set,
        }
    }

    /// Use this method if you only have one [`RapierContext`].
=======
impl<'w, 's, T: query::QueryFilter + 'static> ReadRapierContext<'w, 's, T> {
    /// Returns a single [`RapierContext`] corresponding to the filter (T) of [`ReadRapierContext`].
>>>>>>> a099dc66
    ///
    /// If the number of query items is not exactly one, a [`bevy::ecs::query::QuerySingleError`] is returned instead.
    ///
    /// You can also use the underlying query [`ReadRapierContext::rapier_context`] for finer grained queries.
    pub fn single(&self) -> Result<RapierContext> {
        let (simulation, colliders, joints, query_pipeline, rigidbody_set) =
            self.rapier_context.single()?;
        Ok(RapierContext {
            simulation,
            colliders,
            joints,
            query_pipeline,
            rigidbody_set,
        })
    }
}

/// A helper struct to avoid passing too many parameters to most rapier functions.
/// This helps with reducing boilerplate, at the (small) price of maybe getting too much information from the ECS.
///
/// Note: This is not a component, refer to [`ReadRapierContext`], [`WriteRapierContext`], or [`RapierContextSimulation`]
#[cfg_attr(feature = "serde-serialize", derive(Serialize))]
#[derive(query::QueryData)]
pub struct RapierContext<'a> {
    /// The Rapier context, containing all the state of the physics engine.
    pub simulation: &'a RapierContextSimulation,
    /// The set of colliders part of the simulation.
    pub colliders: &'a RapierContextColliders,
    /// The sets of joints part of the simulation.
    pub joints: &'a RapierContextJoints,
    /// The query pipeline, which performs scene queries (ray-casting, point projection, etc.)
    pub query_pipeline: &'a RapierQueryPipeline,
    /// The set of rigid-bodies part of the simulation.
    pub rigidbody_set: &'a RapierRigidBodySet,
}

/// Utility [`SystemParam`] to easily access every required components of a [`RapierContext`] mutably.
#[derive(SystemParam)]
pub struct WriteRapierContext<'w, 's> {
    /// The query used to feed components into [`RapierContext`] struct through [`ReadRapierContext::single`].
    pub rapier_context: Query<
        'w,
        's,
        (
            &'static mut RapierContextSimulation,
            &'static mut RapierContextColliders,
            &'static mut RapierContextJoints,
            &'static mut RapierQueryPipeline,
            &'static mut RapierRigidBodySet,
        ),
    >,
}

<<<<<<< HEAD
impl<'w, 's> WriteRapierContext<'w, 's> {
    /// Use this method if you have multiple [`RapierContext`]s
    ///
    /// SAFETY: This method will panic if its underlying query fails.
    /// Use the underlying query [`WriteRapierContext::rapier_context`] for safer alternatives.
    pub fn get(&self, link: RapierContextEntityLink) -> RapierContext {
        let (simulation, colliders, joints, query_pipeline, rigidbody_set) =
            self.rapier_context.get(link.0).unwrap_or_else(|_| {
                panic!("Unable to query rapier context components for link {link:?}")
            });
        RapierContext {
            simulation,
            colliders,
            joints,
            query_pipeline,
            rigidbody_set,
        }
    }
    /// Use this method if you have multiple [`RapierContext`]s.
    ///
    /// SAFETY: This method will panic if its underlying query fails.
    /// Use the underlying query [`WriteRapierContext::rapier_context`] for safer alternatives.
    pub fn get_mut(&mut self, link: RapierContextEntityLink) -> RapierContextMut {
        let (simulation, colliders, joints, query_pipeline, rigidbody_set) =
            self.rapier_context.get_mut(link.0).unwrap_or_else(|_| {
                panic!("Unable to query rapier context components for link {link:?}")
            });
        RapierContextMut {
            simulation,
            colliders,
            joints,
            query_pipeline,
            rigidbody_set,
        }
    }

    /// Use this method if you only have one [`RapierContext`] corresponding to the filter (T) of [`WriteRapierContext`].
=======
impl<'w, 's, T: query::QueryFilter + 'static> WriteRapierContext<'w, 's, T> {
    /// Returns a single [`RapierContext`] corresponding to the filter (T) of [`WriteRapierContext`].
    ///
    /// If the number of query items is not exactly one, a [`bevy::ecs::query::QuerySingleError`] is returned instead.
>>>>>>> a099dc66
    ///
    /// You can also use the underlying query [`WriteRapierContext::rapier_context`] for finer grained queries.
    pub fn single(&self) -> Result<RapierContext> {
        let (simulation, colliders, joints, query_pipeline, rigidbody_set) =
            self.rapier_context.single()?;
        Ok(RapierContext {
            simulation,
            colliders,
            joints,
            query_pipeline,
            rigidbody_set,
        })
    }

    /// Returns a single mutable [`RapierContextMut`] corresponding to the filter (T) of [`WriteRapierContext`].
    ///
    /// If the number of query items is not exactly one, a [`bevy::ecs::query::QuerySingleError`] is returned instead.
    ///
    /// You can also use the underlying query [`WriteRapierContext::rapier_context`] for finer grained queries.
    pub fn single_mut(&mut self) -> Result<RapierContextMut> {
        let (simulation, colliders, joints, query_pipeline, rigidbody_set) =
            self.rapier_context.single_mut()?;
        Ok(RapierContextMut {
            simulation,
            colliders,
            joints,
            query_pipeline,
            rigidbody_set,
        })
    }
}

/// A helper struct to avoid passing too many parameters to most rapier functions.
/// This helps with reducing boilerplate, at the (small) price of maybe getting too much information from the ECS.
///
/// If you need more granular control over mutability of each component, use a regular [`Query`]
pub struct RapierContextMut<'a> {
    /// The Rapier context, containing all the state of the physics engine.
    pub simulation: Mut<'a, RapierContextSimulation>,
    /// The set of colliders part of the simulation.
    pub colliders: Mut<'a, RapierContextColliders>,
    /// The sets of joints part of the simulation.
    pub joints: Mut<'a, RapierContextJoints>,
    /// The query pipeline, which performs scene queries (ray-casting, point projection, etc.)
    pub query_pipeline: Mut<'a, RapierQueryPipeline>,
    /// The set of rigid-bodies part of the simulation.
    pub rigidbody_set: Mut<'a, RapierRigidBodySet>,
}

/// [`RapierRigidBodySet`] functions
mod simulation {
    use crate::control::CharacterCollision;
    use crate::control::MoveShapeOptions;
    use crate::control::MoveShapeOutput;
    use crate::plugin::context::SimulationToRenderTime;
    use crate::plugin::ContactPairView;
    use crate::plugin::TimestepMode;
    use crate::prelude::Collider;
    use crate::prelude::CollisionEvent;
    use crate::prelude::ContactForceEvent;
    use crate::prelude::RapierRigidBodyHandle;
    use crate::prelude::TransformInterpolation;
    use rapier::prelude::PhysicsHooks;

    use super::*;

    /// [`RapierContextSimulation`] functions for immutable accesses
    impl RapierContext<'_> {
        /// Shortcut to [`RapierContextSimulation::contact_pair`].
        pub fn contact_pair(
            &self,
            collider1: Entity,
            collider2: Entity,
        ) -> Option<ContactPairView> {
            self.simulation
                .contact_pair(self.colliders, self.rigidbody_set, collider1, collider2)
        }

        /// Shortcut to [`RapierContextSimulation::contact_pairs_with`].
        pub fn contact_pairs_with(
            &self,
            collider: Entity,
        ) -> impl Iterator<Item = ContactPairView> {
            self.simulation
                .contact_pairs_with(self.colliders, self.rigidbody_set, collider)
        }

        /// Shortcut to [`RapierContextSimulation::intersection_pair`].
        pub fn intersection_pair(&self, collider1: Entity, collider2: Entity) -> Option<bool> {
            self.simulation
                .intersection_pair(self.colliders, collider1, collider2)
        }

        /// Shortcut to [`RapierContextSimulation::intersection_pairs_with`].
        pub fn intersection_pairs_with(
            &self,
            collider: Entity,
        ) -> impl Iterator<Item = (Entity, Entity, bool)> + '_ {
            self.simulation
                .intersection_pairs_with(self.colliders, collider)
        }
    }

    /// [`RapierContextSimulation`] functions for mutable accesses
    impl RapierContextMut<'_> {
        /// Shortcut to [`RapierContextSimulation::step_simulation`].
        #[expect(clippy::too_many_arguments)]
        pub fn step_simulation(
            &mut self,
            gravity: Vect,
            timestep_mode: TimestepMode,
            events: Option<(
                &EventWriter<CollisionEvent>,
                &EventWriter<ContactForceEvent>,
            )>,
            hooks: &dyn PhysicsHooks,
            time: &Time,
            sim_to_render_time: &mut SimulationToRenderTime,
            interpolation_query: Option<
                &mut Query<(&RapierRigidBodyHandle, &mut TransformInterpolation)>,
            >,
        ) {
            self.simulation.step_simulation(
                &mut self.colliders,
                &mut self.joints,
                &mut self.rigidbody_set,
                gravity,
                timestep_mode,
                events,
                hooks,
                time,
                sim_to_render_time,
                interpolation_query,
            )
        }

        /// Shortcut to [`RapierContextSimulation::move_shape`].
        #[expect(clippy::too_many_arguments)]
        pub fn move_shape(
            &mut self,
            movement: Vect,
            shape: &Collider,
            shape_translation: Vect,
            shape_rotation: Rot,
            shape_mass: Real,
            options: &MoveShapeOptions,
            filter: QueryFilter,
            events: impl FnMut(CharacterCollision),
        ) -> MoveShapeOutput {
            self.simulation.move_shape(
                &self.colliders,
                &self.query_pipeline,
                &mut self.rigidbody_set,
                movement,
                shape,
                shape_translation,
                shape_rotation,
                shape_mass,
                options,
                filter,
                events,
            )
        }

        /// Shortcut to [`RapierContextSimulation::contact_pair`].
        pub fn contact_pair(
            &self,
            collider1: Entity,
            collider2: Entity,
        ) -> Option<ContactPairView> {
            self.simulation
                .contact_pair(&self.colliders, &self.rigidbody_set, collider1, collider2)
        }

        /// Shortcut to [`RapierContextSimulation::contact_pairs_with`].
        pub fn contact_pairs_with(
            &self,
            collider: Entity,
        ) -> impl Iterator<Item = ContactPairView> {
            self.simulation
                .contact_pairs_with(&self.colliders, &self.rigidbody_set, collider)
        }

        /// Shortcut to [`RapierContextSimulation::intersection_pair`].
        pub fn intersection_pair(&self, collider1: Entity, collider2: Entity) -> Option<bool> {
            self.simulation
                .intersection_pair(&self.colliders, collider1, collider2)
        }

        /// Shortcut to [`RapierContextSimulation::intersection_pairs_with`].
        pub fn intersection_pairs_with(
            &self,
            collider: Entity,
        ) -> impl Iterator<Item = (Entity, Entity, bool)> + '_ {
            self.simulation
                .intersection_pairs_with(&self.colliders, collider)
        }
    }
}

mod query_pipeline {
    use rapier::{parry::query::ShapeCastOptions, prelude::QueryFilter as RapierQueryFilter};

    use crate::prelude::{Collider, PointProjection, RayIntersection, ShapeCastHit};

    use super::*;

    impl RapierContext<'_> {
        /// Shortcut to [`RapierQueryPipeline::cast_ray`].
        pub fn cast_ray(
            &self,
            ray_origin: Vect,
            ray_dir: Vect,
            max_toi: Real,
            solid: bool,
            filter: QueryFilter,
        ) -> Option<(Entity, Real)> {
            self.query_pipeline.cast_ray(
                self.colliders,
                self.rigidbody_set,
                ray_origin,
                ray_dir,
                max_toi,
                solid,
                filter,
            )
        }

        /// Shortcut to [`RapierQueryPipeline::cast_ray_and_get_normal`].
        pub fn cast_ray_and_get_normal(
            &self,
            ray_origin: Vect,
            ray_dir: Vect,
            max_toi: Real,
            solid: bool,
            filter: QueryFilter,
        ) -> Option<(Entity, RayIntersection)> {
            self.query_pipeline.cast_ray_and_get_normal(
                self.colliders,
                self.rigidbody_set,
                ray_origin,
                ray_dir,
                max_toi,
                solid,
                filter,
            )
        }

        /// Shortcut to [`RapierQueryPipeline::intersections_with_point`].
        pub fn intersections_with_point(
            &self,
            point: Vect,
            filter: QueryFilter,
            callback: impl FnMut(Entity) -> bool,
        ) {
            self.query_pipeline.intersections_with_point(
                self.colliders,
                self.rigidbody_set,
                point,
                filter,
                callback,
            );
        }

        /// Shortcut to [`RapierQueryPipeline::intersections_with_ray`].
        pub fn intersections_with_ray(
            &self,
            ray_origin: Vect,
            ray_dir: Vect,
            max_toi: Real,
            solid: bool,
            filter: QueryFilter,
            callback: impl FnMut(Entity, RayIntersection) -> bool,
        ) {
            self.query_pipeline.intersections_with_ray(
                self.colliders,
                self.rigidbody_set,
                ray_origin,
                ray_dir,
                max_toi,
                solid,
                filter,
                callback,
            )
        }

        /// Shortcut to [`RapierQueryPipeline::intersections_with_shape`].
        pub fn intersections_with_shape(
            &self,
            shape_pos: Vect,
            shape_rot: Rot,
            shape: &Collider,
            filter: QueryFilter,
            callback: impl FnMut(Entity) -> bool,
        ) {
            self.query_pipeline.intersections_with_shape(
                self.colliders,
                self.rigidbody_set,
                shape_pos,
                shape_rot,
                shape,
                filter,
                callback,
            )
        }

        /// Shortcut to [`RapierQueryPipeline::colliders_with_aabb_intersecting_aabb`].
        pub fn colliders_with_aabb_intersecting_aabb(
            &self,
            #[cfg(feature = "dim2")] aabb: bevy::math::bounding::Aabb2d,
            #[cfg(feature = "dim3")] aabb: bevy::math::bounding::Aabb3d,
            callback: impl FnMut(Entity) -> bool,
        ) {
            self.query_pipeline.colliders_with_aabb_intersecting_aabb(
                self.colliders,
                aabb,
                callback,
            )
        }

        /// Shortcut to [`RapierQueryPipeline::cast_shape`].
        pub fn cast_shape(
            &self,
            shape_pos: Vect,
            shape_rot: Rot,
            shape_vel: Vect,
            shape: &Collider,
            options: ShapeCastOptions,
            filter: QueryFilter,
        ) -> Option<(Entity, ShapeCastHit)> {
            self.query_pipeline.cast_shape(
                self.colliders,
                self.rigidbody_set,
                shape_pos,
                shape_rot,
                shape_vel,
                shape,
                options,
                filter,
            )
        }

        /// Shortcut to [`RapierQueryPipeline::project_point`].
        pub fn project_point(
            &self,
            point: Vect,
            solid: bool,
            filter: QueryFilter,
        ) -> Option<(Entity, PointProjection)> {
            self.query_pipeline.project_point(
                self.colliders,
                self.rigidbody_set,
                point,
                solid,
                filter,
            )
        }

        /// Shortcut to [`RapierQueryPipeline::with_query_filter_elts`].
        pub fn with_query_filter_elts<T>(
            &self,
            filter: crate::prelude::QueryFilter,
            f: impl FnOnce(RapierQueryFilter) -> T,
        ) -> T {
            RapierQueryPipeline::with_query_filter_elts(
                &self.colliders.entity2collider,
                &self.rigidbody_set.entity2body,
                &self.colliders.colliders,
                filter,
                f,
            )
        }
    }

    impl RapierContextMut<'_> {
        /// Shortcut to [`RapierQueryPipeline::cast_ray`].
        pub fn cast_ray(
            &self,
            ray_origin: Vect,
            ray_dir: Vect,
            max_toi: Real,
            solid: bool,
            filter: QueryFilter,
        ) -> Option<(Entity, Real)> {
            self.query_pipeline.cast_ray(
                &self.colliders,
                &self.rigidbody_set,
                ray_origin,
                ray_dir,
                max_toi,
                solid,
                filter,
            )
        }

        /// Shortcut to [`RapierQueryPipeline::cast_ray_and_get_normal`].
        pub fn cast_ray_and_get_normal(
            &self,
            ray_origin: Vect,
            ray_dir: Vect,
            max_toi: Real,
            solid: bool,
            filter: QueryFilter,
        ) -> Option<(Entity, RayIntersection)> {
            self.query_pipeline.cast_ray_and_get_normal(
                &self.colliders,
                &self.rigidbody_set,
                ray_origin,
                ray_dir,
                max_toi,
                solid,
                filter,
            )
        }

        /// Shortcut to [`RapierQueryPipeline::intersections_with_point`].
        pub fn intersections_with_point(
            &self,
            point: Vect,
            filter: QueryFilter,
            callback: impl FnMut(Entity) -> bool,
        ) {
            self.query_pipeline.intersections_with_point(
                &self.colliders,
                &self.rigidbody_set,
                point,
                filter,
                callback,
            );
        }

        /// Shortcut to [`RapierQueryPipeline::intersections_with_ray`].
        pub fn intersections_with_ray(
            &self,
            ray_origin: Vect,
            ray_dir: Vect,
            max_toi: Real,
            solid: bool,
            filter: QueryFilter,
            callback: impl FnMut(Entity, RayIntersection) -> bool,
        ) {
            self.query_pipeline.intersections_with_ray(
                &self.colliders,
                &self.rigidbody_set,
                ray_origin,
                ray_dir,
                max_toi,
                solid,
                filter,
                callback,
            )
        }

        /// Shortcut to [`RapierQueryPipeline::intersections_with_shape`].
        pub fn intersections_with_shape(
            &self,
            shape_pos: Vect,
            shape_rot: Rot,
            shape: &Collider,
            filter: QueryFilter,
            callback: impl FnMut(Entity) -> bool,
        ) {
            self.query_pipeline.intersections_with_shape(
                &self.colliders,
                &self.rigidbody_set,
                shape_pos,
                shape_rot,
                shape,
                filter,
                callback,
            )
        }

        /// Shortcut to [`RapierQueryPipeline::colliders_with_aabb_intersecting_aabb`].
        pub fn colliders_with_aabb_intersecting_aabb(
            &self,
            #[cfg(feature = "dim2")] aabb: bevy::math::bounding::Aabb2d,
            #[cfg(feature = "dim3")] aabb: bevy::math::bounding::Aabb3d,
            callback: impl FnMut(Entity) -> bool,
        ) {
            self.query_pipeline.colliders_with_aabb_intersecting_aabb(
                &self.colliders,
                aabb,
                callback,
            )
        }

        /// Shortcut to [`RapierQueryPipeline::cast_shape`].
        pub fn cast_shape(
            &self,
            shape_pos: Vect,
            shape_rot: Rot,
            shape_vel: Vect,
            shape: &Collider,
            options: ShapeCastOptions,
            filter: QueryFilter,
        ) -> Option<(Entity, ShapeCastHit)> {
            self.query_pipeline.cast_shape(
                &self.colliders,
                &self.rigidbody_set,
                shape_pos,
                shape_rot,
                shape_vel,
                shape,
                options,
                filter,
            )
        }

        /// Shortcut to [`RapierQueryPipeline::project_point`].
        pub fn project_point(
            &self,
            point: Vect,
            solid: bool,
            filter: QueryFilter,
        ) -> Option<(Entity, PointProjection)> {
            self.query_pipeline.project_point(
                &self.colliders,
                &self.rigidbody_set,
                point,
                solid,
                filter,
            )
        }

        /// Shortcut to [`RapierQueryPipeline::with_query_filter_elts`].
        pub fn with_query_filter_elts<T>(
            &self,
            filter: crate::prelude::QueryFilter,
            f: impl FnOnce(RapierQueryFilter) -> T,
        ) -> T {
            RapierQueryPipeline::with_query_filter_elts(
                &self.colliders.entity2collider,
                &self.rigidbody_set.entity2body,
                &self.colliders.colliders,
                filter,
                f,
            )
        }
    }
}

mod rigidbody_set {
    use std::collections::HashMap;

    use super::*;
    pub use rapier::prelude::RigidBodyHandle;

    impl RapierContext<'_> {
        /// Shortcut to [`RapierRigidBodySet::entity2body`].
        pub fn entity2body(&self) -> &HashMap<Entity, RigidBodyHandle> {
            self.rigidbody_set.entity2body()
        }

        /// Shortcut to [`RapierRigidBodySet::rigid_body_entity`].
        pub fn rigid_body_entity(&self, handle: RigidBodyHandle) -> Option<Entity> {
            self.rigidbody_set.rigid_body_entity(handle)
        }

        /// Shortcut to [`RapierRigidBodySet::impulse_revolute_joint_angle`].
        pub fn impulse_revolute_joint_angle(&self, entity: Entity) -> Option<f32> {
            self.rigidbody_set
                .impulse_revolute_joint_angle(self.joints, entity)
        }
    }

    impl RapierContextMut<'_> {
        /// Shortcut to [`RapierRigidBodySet::propagate_modified_body_positions_to_colliders`].
        pub fn propagate_modified_body_positions_to_colliders(&mut self) {
            self.rigidbody_set
                .propagate_modified_body_positions_to_colliders(&mut self.colliders)
        }

        /// Shortcut to [`RapierRigidBodySet::entity2body`].
        pub fn entity2body(&self) -> &HashMap<Entity, RigidBodyHandle> {
            self.rigidbody_set.entity2body()
        }

        /// Shortcut to [`RapierRigidBodySet::rigid_body_entity`].
        pub fn rigid_body_entity(&self, handle: RigidBodyHandle) -> Option<Entity> {
            self.rigidbody_set.rigid_body_entity(handle)
        }

        /// Shortcut to [`RapierRigidBodySet::impulse_revolute_joint_angle`].
        pub fn impulse_revolute_joint_angle(&self, entity: Entity) -> Option<f32> {
            self.rigidbody_set
                .impulse_revolute_joint_angle(&self.joints, entity)
        }
    }
}<|MERGE_RESOLUTION|>--- conflicted
+++ resolved
@@ -34,7 +34,6 @@
     >,
 }
 
-<<<<<<< HEAD
 impl<'w, 's> ReadRapierContext<'w, 's> {
     /// Use this method if you have multiple [`RapierContext`]s
     ///
@@ -55,10 +54,6 @@
     }
 
     /// Use this method if you only have one [`RapierContext`].
-=======
-impl<'w, 's, T: query::QueryFilter + 'static> ReadRapierContext<'w, 's, T> {
-    /// Returns a single [`RapierContext`] corresponding to the filter (T) of [`ReadRapierContext`].
->>>>>>> a099dc66
     ///
     /// If the number of query items is not exactly one, a [`bevy::ecs::query::QuerySingleError`] is returned instead.
     ///
@@ -112,7 +107,6 @@
     >,
 }
 
-<<<<<<< HEAD
 impl<'w, 's> WriteRapierContext<'w, 's> {
     /// Use this method if you have multiple [`RapierContext`]s
     ///
@@ -150,12 +144,8 @@
     }
 
     /// Use this method if you only have one [`RapierContext`] corresponding to the filter (T) of [`WriteRapierContext`].
-=======
-impl<'w, 's, T: query::QueryFilter + 'static> WriteRapierContext<'w, 's, T> {
-    /// Returns a single [`RapierContext`] corresponding to the filter (T) of [`WriteRapierContext`].
     ///
     /// If the number of query items is not exactly one, a [`bevy::ecs::query::QuerySingleError`] is returned instead.
->>>>>>> a099dc66
     ///
     /// You can also use the underlying query [`WriteRapierContext::rapier_context`] for finer grained queries.
     pub fn single(&self) -> Result<RapierContext> {
