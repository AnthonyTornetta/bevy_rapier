--- conflicted
+++ resolved
@@ -1,13 +1,6 @@
 pub use self::configuration::{RapierConfiguration, SimulationToRenderTime, TimestepMode};
 pub use self::context::{
-<<<<<<< HEAD
-    systemparams::{
-        DefaultRapierContextAccess, DefaultRapierContextAccessMut, RapierContextAccess,
-        RapierContextAccessMut,
-    },
-=======
     systemparams::{RapierContextAccess, ReadDefaultRapierContext, WriteRapierContext},
->>>>>>> c70edaeb
     DefaultRapierContext, RapierContext, RapierContextEntityLink,
 };
 pub use self::plugin::{
