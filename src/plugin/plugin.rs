--- conflicted
+++ resolved
@@ -107,24 +107,6 @@
                 )
                     .chain()
                     .in_set(RapierTransformPropagateSet),
-<<<<<<< HEAD
-                systems::on_add_entity_with_parent,
-                systems::on_change_world,
-                systems::sync_removals,
-                #[cfg(all(feature = "dim3", feature = "async-collider"))]
-                systems::init_async_scene_colliders,
-                #[cfg(all(feature = "dim3", feature = "async-collider"))]
-                systems::init_async_colliders,
-                systems::init_rigid_bodies,
-                systems::init_colliders,
-                systems::init_joints,
-                systems::apply_scale,
-                systems::apply_collider_user_changes,
-                systems::apply_rigid_body_user_changes,
-                systems::apply_joint_user_changes,
-                systems::apply_initial_rigid_body_impulses,
-                systems::sync_vel,
-=======
                 (
                     systems::on_add_entity_with_parent,
                     systems::on_change_world,
@@ -144,7 +126,6 @@
                 )
                     .chain()
                     .in_set(PhysicsSet::SyncBackend),
->>>>>>> c70edaeb
             )
                 .chain()
                 .into_configs(),
@@ -229,19 +210,10 @@
             .register_type::<ContactSkin>()
             .register_type::<Group>()
             .register_type::<RapierContextEntityLink>()
-<<<<<<< HEAD
-            .register_type::<ColliderDebugColor>()
-            .register_type::<RapierConfiguration>()
-            .register_type::<SimulationToRenderTime>()
-            .register_type::<DefaultRapierContext>()
-            .register_type::<RapierContextInitialization>()
-            .register_type::<ColliderDebugColor>();
-=======
             .register_type::<RapierConfiguration>()
             .register_type::<SimulationToRenderTime>()
             .register_type::<DefaultRapierContext>()
             .register_type::<RapierContextInitialization>();
->>>>>>> c70edaeb
 
         app.insert_resource(Events::<CollisionEvent>::default())
             .insert_resource(Events::<ContactForceEvent>::default())
@@ -256,10 +228,7 @@
             app.insert_resource(self.default_world_setup.clone());
         }
 
-<<<<<<< HEAD
-=======
         // FIXME: Those are great candidates for RequiredComponents with bevy 0.15
->>>>>>> c70edaeb
         app.add_systems(
             self.schedule,
             (
@@ -268,9 +237,6 @@
             )
                 .before(PhysicsSet::SyncBackend),
         );
-<<<<<<< HEAD
-        app.add_systems(PreStartup, insert_default_world);
-=======
         app.add_systems(
             PreStartup,
             (
@@ -284,7 +250,6 @@
         // These *must* be in the main schedule currently so that they do not miss events.
         // See test `test_sync_removal` for an example of this.
         app.add_systems(PostUpdate, (systems::sync_removals,));
->>>>>>> c70edaeb
 
         // Add each set as necessary
         if self.default_system_setup {
@@ -298,13 +263,10 @@
                     .chain()
                     .before(TransformSystem::TransformPropagate),
             );
-<<<<<<< HEAD
-=======
             app.configure_sets(
                 self.schedule,
                 RapierTransformPropagateSet.in_set(PhysicsSet::SyncBackend),
             );
->>>>>>> c70edaeb
 
             app.add_systems(
                 self.schedule,
@@ -435,16 +397,6 @@
 
             app.add_systems(Update, setup_physics);
 
-<<<<<<< HEAD
-            // while app.plugins_state() == bevy::app::PluginsState::Adding {
-            //     #[cfg(not(target_arch = "wasm32"))]
-            //     bevy::tasks::tick_global_task_pools_on_main_thread();
-            // }
-            // app.finish();
-            // app.cleanup();
-
-=======
->>>>>>> c70edaeb
             let mut stepping = Stepping::new();
 
             app.update();
@@ -550,8 +502,6 @@
             ));
         }
     }
-<<<<<<< HEAD
-=======
 
     #[test]
     pub fn test_sync_removal() {
@@ -634,5 +584,4 @@
             }
         }
     }
->>>>>>> c70edaeb
 }