--- conflicted
+++ resolved
@@ -96,25 +96,6 @@
                 )
                     .chain()
                     .in_set(RapierTransformPropagateSet),
-<<<<<<< HEAD
-                systems::init_async_colliders.after(RapierTransformPropagateSet),
-                systems::apply_scale.after(systems::init_async_colliders),
-                systems::apply_collider_user_changes.after(systems::apply_scale),
-                systems::apply_rigid_body_user_changes.after(systems::apply_collider_user_changes),
-                systems::apply_joint_user_changes.after(systems::apply_rigid_body_user_changes),
-                systems::init_rigid_bodies.after(systems::apply_joint_user_changes),
-                systems::init_colliders
-                    .after(systems::init_rigid_bodies)
-                    .after(systems::init_async_colliders),
-                systems::init_joints.after(systems::init_colliders),
-                systems::apply_initial_rigid_body_impulses.after(systems::init_colliders),
-                // Step 1 - Teleport entities whose parents have moved &
-                systems::sync_vel.after(systems::init_rigid_bodies),
-                // #[cfg(all(feature = "dim3", feature = "async-collider"))]
-                // systems::init_async_scene_colliders
-                //     .after(bevy::scene::scene_spawner_system)
-                //     .before(systems::init_async_colliders),
-=======
                 #[cfg(all(feature = "dim3", feature = "async-collider"))]
                 systems::init_async_scene_colliders.after(bevy::scene::scene_spawner_system),
                 #[cfg(all(feature = "dim3", feature = "async-collider"))]
@@ -122,6 +103,7 @@
                 systems::init_rigid_bodies,
                 systems::init_colliders,
                 systems::init_joints,
+                systems::sync_vel,
                 systems::sync_removals,
                 // Run this here so the folowwing systems do not have a 1 frame delay.
                 apply_deferred,
@@ -130,7 +112,6 @@
                 systems::apply_rigid_body_user_changes,
                 systems::apply_joint_user_changes,
                 systems::apply_initial_rigid_body_impulses,
->>>>>>> a149ff59
             )
                 .chain()
                 .into_configs(),
