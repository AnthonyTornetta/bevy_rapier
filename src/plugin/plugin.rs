--- conflicted
+++ resolved
@@ -1,10 +1,6 @@
 use crate::pipeline::{CollisionMessage, ContactForceMessage};
 use crate::prelude::*;
-<<<<<<< HEAD
-use crate::reflect::IntegrationParametersWrapper;
-=======
 use crate::reflect::{IntegrationParametersWrapper, SpringCoefficientsWrapper};
->>>>>>> 0c4cfc91
 use bevy::app::DynEq;
 use bevy::ecs::{
     intern::Interned,
@@ -274,15 +270,9 @@
             .register_type::<RapierContextInitialization>()
             .register_type::<SpringCoefficientsWrapper>();
 
-<<<<<<< HEAD
-        app.insert_resource(Messages::<CollisionMessage>::default())
-            .insert_resource(Messages::<ContactForceMessage>::default())
-            .insert_resource(Messages::<MassModifiedMessage>::default());
-=======
         app.insert_resource(Messages::<CollisionEvent>::default())
             .insert_resource(Messages::<ContactForceEvent>::default())
             .insert_resource(Messages::<MassModifiedEvent>::default());
->>>>>>> 0c4cfc91
         let default_world_init = app.world().get_resource::<RapierContextInitialization>();
         if let Some(world_init) = default_world_init {
             log::warn!("RapierPhysicsPlugin added but a `RapierContextInitialization` resource was already existing.\
@@ -699,10 +689,7 @@
             for _ in 0..100 {
                 app.update();
             }
-<<<<<<< HEAD
-=======
-
->>>>>>> 0c4cfc91
+
             let mut context_query = app.world_mut().query::<RapierContext>();
             let context = context_query.single(app.world()).unwrap();
 
