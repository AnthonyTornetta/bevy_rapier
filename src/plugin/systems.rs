//! Systems responsible for interfacing our Bevy components with the Rapier physics engine.

use crate::dynamics::{
    AdditionalMassProperties, Ccd, Damping, Dominance, ExternalForce, ExternalImpulse,
    GravityScale, ImpulseJoint, LockedAxes, MassProperties, MultibodyJoint,
    RapierImpulseJointHandle, RapierMultibodyJointHandle, RapierRigidBodyHandle,
    ReadMassProperties, RigidBody, Sleeping, TransformInterpolation, Velocity,
};
use crate::geometry::{
    ActiveCollisionTypes, ActiveEvents, ActiveHooks, Collider, ColliderDisabled,
    ColliderMassProperties, ColliderScale, CollisionGroups, ContactForceEventThreshold, Friction,
    RapierColliderHandle, Restitution, Sensor, SolverGroups,
};
use crate::pipeline::{CollisionEvent, ContactForceEvent};
use crate::plugin::configuration::{SimulationToRenderTime, TimestepMode};
use crate::plugin::{RapierConfiguration, RapierContext};
use crate::prelude::{
<<<<<<< HEAD
    BevyPhysicsHooks, BevyPhysicsHooksAdapter, CollidingEntities, KinematicCharacterController,
    KinematicCharacterControllerOutput, MassModifiedEvent, PhysicsWorld, Real, RigidBodyDisabled,
=======
    AdditionalSolverIterations, BevyPhysicsHooks, BevyPhysicsHooksAdapter, CollidingEntities,
    KinematicCharacterController, KinematicCharacterControllerOutput, MassModifiedEvent,
    RigidBodyDisabled,
>>>>>>> 6aa960b6
};
use crate::utils;
use bevy::ecs::system::{StaticSystemParam, SystemParamItem};
use bevy::prelude::*;
use rapier::prelude::*;
use std::collections::HashMap;

#[cfg(all(feature = "dim3", feature = "async-collider"))]
use {
    crate::prelude::{AsyncCollider, AsyncSceneCollider},
    bevy::scene::SceneInstance,
};

use crate::control::CharacterCollision;
#[cfg(feature = "dim2")]
use bevy::math::Vec3Swizzles;

use super::context::{RapierWorld, DEFAULT_WORLD_ID};
use super::WorldId;

/// Components that will be updated after a physics step.
pub type RigidBodyWritebackComponents<'a> = (
    Entity,
    Option<&'a mut Transform>,
    Option<&'a mut TransformInterpolation>,
    Option<&'a mut Velocity>,
    Option<&'a mut Sleeping>,
    Option<&'a PhysicsWorld>,
    Option<&'a RigidBody>,
);

/// Components related to rigid-bodies.
pub type RigidBodyComponents<'a> = (
    Entity,
    &'a RigidBody,
    Option<&'a GlobalTransform>,
    Option<&'a Velocity>,
    Option<&'a AdditionalMassProperties>,
    Option<&'a ReadMassProperties>,
    Option<&'a LockedAxes>,
    Option<&'a ExternalForce>,
    Option<&'a GravityScale>,
    Option<&'a Ccd>,
    Option<&'a Dominance>,
    Option<&'a Sleeping>,
    Option<&'a Damping>,
    Option<&'a RigidBodyDisabled>,
<<<<<<< HEAD
    Option<&'a PhysicsWorld>,
=======
    Option<&'a AdditionalSolverIterations>,
>>>>>>> 6aa960b6
);

/// Components related to colliders.
pub type ColliderComponents<'a> = (
    Entity,
    &'a Collider,
    Option<&'a Sensor>,
    Option<&'a ColliderMassProperties>,
    Option<&'a ActiveEvents>,
    Option<&'a ActiveHooks>,
    Option<&'a ActiveCollisionTypes>,
    Option<&'a Friction>,
    Option<&'a Restitution>,
    Option<&'a CollisionGroups>,
    Option<&'a SolverGroups>,
    Option<&'a ContactForceEventThreshold>,
    Option<&'a ColliderDisabled>,
);

fn get_world<'a>(
    world_within: Option<&'a PhysicsWorld>,
    context: &'a mut RapierContext,
) -> &'a mut RapierWorld {
    let world_id = world_within.map(|x| x.world_id).unwrap_or(DEFAULT_WORLD_ID);

    context
        .get_world_mut(world_id)
        .expect("World {world_id} does not exist")
}

/// System responsible for applying [`GlobalTransform::scale`] and/or [`ColliderScale`] to
/// colliders.
pub fn apply_scale(
    config: Res<RapierConfiguration>,
    mut changed_collider_scales: Query<
        (&mut Collider, &GlobalTransform, Option<&ColliderScale>),
        Or<(
            Changed<Collider>,
            Changed<GlobalTransform>,
            Changed<ColliderScale>,
        )>,
    >,
) {
    // NOTE: we don’t have to apply the RapierConfiguration::physics_scale here because
    //       we are applying the scale to the user-facing shape here, not the ones inside
    //       colliders (yet).
    for (mut shape, transform, custom_scale) in changed_collider_scales.iter_mut() {
        #[cfg(feature = "dim2")]
        let effective_scale = match custom_scale {
            Some(ColliderScale::Absolute(scale)) => *scale,
            Some(ColliderScale::Relative(scale)) => {
                *scale * transform.compute_transform().scale.xy()
            }
            None => transform.compute_transform().scale.xy(),
        };
        #[cfg(feature = "dim3")]
        let effective_scale = match custom_scale {
            Some(ColliderScale::Absolute(scale)) => *scale,
            Some(ColliderScale::Relative(scale)) => *scale * transform.compute_transform().scale,
            None => transform.compute_transform().scale,
        };

        if shape.scale != crate::geometry::get_snapped_scale(effective_scale) {
            shape.set_scale(effective_scale, config.scaled_shape_subdivision);
        }
    }
}

/// System responsible for applying changes the user made to a collider-related component.
pub fn apply_collider_user_changes(
    mut context: ResMut<RapierContext>,
    config: Res<RapierConfiguration>,
    (changed_collider_transforms, parent_query, transform_query): (
        Query<
            (
                Entity,
                &RapierColliderHandle,
                &GlobalTransform,
                Option<&PhysicsWorld>,
            ),
            (Without<RapierRigidBodyHandle>, Changed<GlobalTransform>),
        >,
        Query<&Parent>,
        Query<&Transform>,
    ),
    changed_shapes: Query<
        (&RapierColliderHandle, &Collider, Option<&PhysicsWorld>),
        Changed<Collider>,
    >,
    changed_active_events: Query<
        (&RapierColliderHandle, &ActiveEvents, Option<&PhysicsWorld>),
        Changed<ActiveEvents>,
    >,
    changed_active_hooks: Query<
        (&RapierColliderHandle, &ActiveHooks, Option<&PhysicsWorld>),
        Changed<ActiveHooks>,
    >,
    changed_active_collision_types: Query<
        (
            &RapierColliderHandle,
            &ActiveCollisionTypes,
            Option<&PhysicsWorld>,
        ),
        Changed<ActiveCollisionTypes>,
    >,
    changed_friction: Query<
        (&RapierColliderHandle, &Friction, Option<&PhysicsWorld>),
        Changed<Friction>,
    >,
    changed_restitution: Query<
        (&RapierColliderHandle, &Restitution, Option<&PhysicsWorld>),
        Changed<Restitution>,
    >,
    changed_collision_groups: Query<
        (
            &RapierColliderHandle,
            &CollisionGroups,
            Option<&PhysicsWorld>,
        ),
        Changed<CollisionGroups>,
    >,
    changed_solver_groups: Query<
        (&RapierColliderHandle, &SolverGroups, Option<&PhysicsWorld>),
        Changed<SolverGroups>,
    >,
    changed_sensors: Query<
        (&RapierColliderHandle, &Sensor, Option<&PhysicsWorld>),
        Changed<Sensor>,
    >,
    changed_disabled: Query<
        (
            &RapierColliderHandle,
            &ColliderDisabled,
            Option<&PhysicsWorld>,
        ),
        Changed<ColliderDisabled>,
    >,
    changed_contact_force_threshold: Query<
        (
            &RapierColliderHandle,
            &ContactForceEventThreshold,
            Option<&PhysicsWorld>,
        ),
        Changed<ContactForceEventThreshold>,
    >,
    changed_collider_mass_props: Query<
        (
            &RapierColliderHandle,
            &ColliderMassProperties,
            Option<&PhysicsWorld>,
        ),
        Changed<ColliderMassProperties>,
    >,

    mut mass_modified: EventWriter<MassModifiedEvent>,
) {
    for (entity, handle, transform, world_within) in changed_collider_transforms.iter() {
        let world = get_world(world_within, &mut context);
        let scale = world.physics_scale;

        if let Some(co) = world.colliders.get(handle.0) {
            // This is true if the collider has a parent
            if let Some(current_pos_wrt_parent) = co.position_wrt_parent() {
                let (_, collider_position) =
                    collider_offset(entity, world, &parent_query, &transform_query);

                let new_pos_wrt_parent = utils::transform_to_iso(&collider_position, scale);

                // Only trigger change detection if we have to
                if *current_pos_wrt_parent != new_pos_wrt_parent {
                    let co = world
                        .colliders
                        .get_mut(handle.0)
                        .expect("Guarenteed from above get");

                    co.set_position_wrt_parent(new_pos_wrt_parent);
                }
            } else {
                let new_pos = utils::transform_to_iso(&transform.compute_transform(), scale);

                // Only trigger change detection if we have to
                if *co.position() != new_pos {
                    let co = world
                        .colliders
                        .get_mut(handle.0)
                        .expect("Guarenteed from above get");

                    co.set_position(utils::transform_to_iso(
                        &transform.compute_transform(),
                        scale,
                    ));
                }
            }
        }
    }

    for (handle, shape, world_within) in changed_shapes.iter() {
        let world = get_world(world_within, &mut context);
        let scale = world.physics_scale;

        if let Some(co) = world.colliders.get_mut(handle.0) {
            let mut scaled_shape = shape.clone();
            scaled_shape.set_scale(shape.scale / scale, config.scaled_shape_subdivision);
            co.set_shape(scaled_shape.raw.clone());

            if let Some(body) = co.parent() {
                if let Some(body_entity) = world.rigid_body_entity(body) {
                    mass_modified.send(body_entity.into());
                }
            }
        }
    }

    for (handle, active_events, world_within) in changed_active_events.iter() {
        let world = get_world(world_within, &mut context);

        if let Some(co) = world.colliders.get_mut(handle.0) {
            co.set_active_events((*active_events).into())
        }
    }

    for (handle, active_hooks, world_within) in changed_active_hooks.iter() {
        let world = get_world(world_within, &mut context);

        if let Some(co) = world.colliders.get_mut(handle.0) {
            co.set_active_hooks((*active_hooks).into())
        }
    }

    for (handle, active_collision_types, world_within) in changed_active_collision_types.iter() {
        let world = get_world(world_within, &mut context);

        if let Some(co) = world.colliders.get_mut(handle.0) {
            co.set_active_collision_types((*active_collision_types).into())
        }
    }

    for (handle, friction, world_within) in changed_friction.iter() {
        let world = get_world(world_within, &mut context);

        if let Some(co) = world.colliders.get_mut(handle.0) {
            co.set_friction(friction.coefficient);
            co.set_friction_combine_rule(friction.combine_rule.into());
        }
    }

    for (handle, restitution, world_within) in changed_restitution.iter() {
        let world = get_world(world_within, &mut context);

        if let Some(co) = world.colliders.get_mut(handle.0) {
            co.set_restitution(restitution.coefficient);
            co.set_restitution_combine_rule(restitution.combine_rule.into());
        }
    }

    for (handle, collision_groups, world_within) in changed_collision_groups.iter() {
        let world = get_world(world_within, &mut context);

        if let Some(co) = world.colliders.get_mut(handle.0) {
            co.set_collision_groups((*collision_groups).into());
        }
    }

    for (handle, solver_groups, world_within) in changed_solver_groups.iter() {
        let world = get_world(world_within, &mut context);

        if let Some(co) = world.colliders.get_mut(handle.0) {
            co.set_solver_groups((*solver_groups).into());
        }
    }

    for (handle, _, world_within) in changed_sensors.iter() {
        let world = get_world(world_within, &mut context);

        if let Some(co) = world.colliders.get_mut(handle.0) {
            co.set_sensor(true);
        }
    }

    for (handle, _, world_within) in changed_disabled.iter() {
        let world = get_world(world_within, &mut context);

        if let Some(co) = world.colliders.get_mut(handle.0) {
            co.set_enabled(false);
        }
    }

    for (handle, threshold, world_within) in changed_contact_force_threshold.iter() {
        let world = get_world(world_within, &mut context);

        if let Some(co) = world.colliders.get_mut(handle.0) {
            co.set_contact_force_event_threshold(threshold.0);
        }
    }

    for (handle, mprops, world_within) in changed_collider_mass_props.iter() {
        let world = get_world(world_within, &mut context);

        if let Some(co) = world.colliders.get_mut(handle.0) {
            match mprops {
                ColliderMassProperties::Density(density) => co.set_density(*density),
                ColliderMassProperties::Mass(mass) => co.set_mass(*mass),
                ColliderMassProperties::MassProperties(mprops) => {
                    co.set_mass_properties(mprops.into_rapier(world.physics_scale))
                }
            }

            if let Some(body) = co.parent() {
                if let Some(body_entity) = world.rigid_body_entity(body) {
                    mass_modified.send(body_entity.into());
                }
            }
        }
    }
}

// Changes the world something is in.
// This will also change the children of that entity to reflect the new world.
fn apply_world_update(
    children_query: &Query<&Children>,
    body_world_query: &Query<(Entity, &PhysicsWorld, Ref<PhysicsWorld>)>,
    context: &mut RapierContext,
    entity: Entity,
    commands: &mut Commands,
    new_world: WorldId,
) {
    if let Ok((_, bw, _)) = body_world_query.get(entity) {
        if bw.world_id != new_world {
            // Needs to insert instead of changing a mut bw because
            // the ChangeTrackers<PhysicsWorld> requires bw to not be mut.
            commands.entity(entity).insert(PhysicsWorld {
                world_id: new_world,
            });
        }

        // This currently loops through every world to find it, which
        // isn't the most efficient but gets the job done.
        for (world_id, world) in context.worlds.iter_mut() {
            if *world_id == new_world && world.entity2body.contains_key(&entity) {
                // The value of the component did not change, no need to bubble it down or remove it from the world
                return;
            }

            if let Some(handle) = world.entity2body.remove(&entity) {
                let _ = world.last_body_transform_set.remove(&handle);

                world.bodies.remove(
                    handle,
                    &mut world.islands,
                    &mut world.colliders,
                    &mut world.impulse_joints,
                    &mut world.multibody_joints,
                    true,
                );

                break;
            }
        }

        // This entity will be picked up by the "init_colliders" systems and added
        // to the correct world if it is missing this component.
        commands
            .entity(entity)
            .remove::<RapierColliderHandle>()
            .remove::<RapierRigidBodyHandle>()
            .remove::<RapierMultibodyJointHandle>()
            .remove::<RapierImpulseJointHandle>();
    } else {
        commands.entity(entity).insert(PhysicsWorld {
            world_id: new_world,
        });
    }

    // Carries down world changes to children
    if let Ok(children) = children_query.get(entity) {
        for child in children.iter() {
            apply_world_update(
                children_query,
                body_world_query,
                context,
                *child,
                commands,
                new_world,
            );
        }
    }
}

/// Whenever an entity has its PhysicsWorld component changed, this
/// system places it in the new world & removes it from the old.
///
/// This does NOT add the entity to the new world, only signals that
/// it needs changed. Later down the line, systems will pick up this
/// entity that needs added & do everything necessary to add it.
///
/// This system will carry this change down to the children of that entity.
pub fn apply_changing_worlds(
    mut commands: Commands,
    body_world_query: Query<(Entity, &PhysicsWorld, Ref<PhysicsWorld>)>,
    children_query: Query<&Children>,
    mut context: ResMut<RapierContext>,
) {
    for (entity, bw, trackers) in body_world_query.iter() {
        if trackers.is_added() || trackers.is_changed() {
            apply_world_update(
                &children_query,
                &body_world_query,
                &mut context,
                entity,
                &mut commands,
                bw.world_id,
            );
        }
    }
}

/// System responsible for applying changes the user made to a rigid-body-related component.
pub fn apply_rigid_body_user_changes(
    mut context: ResMut<RapierContext>,
    config: Res<RapierConfiguration>,
    changed_rb_types: Query<
        (&RapierRigidBodyHandle, &RigidBody, Option<&PhysicsWorld>),
        Changed<RigidBody>,
    >,
    mut changed_transforms: Query<
        (
            &RapierRigidBodyHandle,
            &GlobalTransform,
            Option<&mut TransformInterpolation>,
            Option<&PhysicsWorld>,
        ),
        Changed<GlobalTransform>,
    >,
    changed_velocities: Query<
        (&RapierRigidBodyHandle, &Velocity, Option<&PhysicsWorld>),
        Changed<Velocity>,
    >,
    changed_additional_mass_props: Query<
        (
            Entity,
            &RapierRigidBodyHandle,
            &AdditionalMassProperties,
            Option<&PhysicsWorld>,
        ),
        Changed<AdditionalMassProperties>,
    >,
    changed_locked_axes: Query<
        (&RapierRigidBodyHandle, &LockedAxes, Option<&PhysicsWorld>),
        Changed<LockedAxes>,
    >,
    changed_forces: Query<
        (
            &RapierRigidBodyHandle,
            &ExternalForce,
            Option<&PhysicsWorld>,
        ),
        Changed<ExternalForce>,
    >,
    mut changed_impulses: Query<
        (
            &RapierRigidBodyHandle,
            &mut ExternalImpulse,
            Option<&PhysicsWorld>,
        ),
        Changed<ExternalImpulse>,
    >,
<<<<<<< HEAD
    changed_gravity_scale: Query<
        (&RapierRigidBodyHandle, &GravityScale, Option<&PhysicsWorld>),
        Changed<GravityScale>,
    >,
    changed_ccd: Query<(&RapierRigidBodyHandle, &Ccd, Option<&PhysicsWorld>), Changed<Ccd>>,
    changed_dominance: Query<
        (&RapierRigidBodyHandle, &Dominance, Option<&PhysicsWorld>),
        Changed<Dominance>,
    >,
    changed_sleeping: Query<
        (&RapierRigidBodyHandle, &Sleeping, Option<&PhysicsWorld>),
        Changed<Sleeping>,
    >,
    changed_damping: Query<
        (&RapierRigidBodyHandle, &Damping, Option<&PhysicsWorld>),
        Changed<Damping>,
    >,
    changed_disabled: Query<
        (
            &RapierRigidBodyHandle,
            &RigidBodyDisabled,
            Option<&PhysicsWorld>,
        ),
        Changed<RigidBodyDisabled>,
    >,

=======
    changed_gravity_scale: Query<(&RapierRigidBodyHandle, &GravityScale), Changed<GravityScale>>,
    changed_ccd: Query<(&RapierRigidBodyHandle, &Ccd), Changed<Ccd>>,
    changed_dominance: Query<(&RapierRigidBodyHandle, &Dominance), Changed<Dominance>>,
    changed_sleeping: Query<(&RapierRigidBodyHandle, &Sleeping), Changed<Sleeping>>,
    changed_damping: Query<(&RapierRigidBodyHandle, &Damping), Changed<Damping>>,
    (changed_disabled, changed_additional_solver_iterations): (
        Query<(&RapierRigidBodyHandle, &RigidBodyDisabled), Changed<RigidBodyDisabled>>,
        Query<
            (&RapierRigidBodyHandle, &AdditionalSolverIterations),
            Changed<AdditionalSolverIterations>,
        >,
    ),
>>>>>>> 6aa960b6
    mut mass_modified: EventWriter<MassModifiedEvent>,
) {
    // Deal with sleeping first, because other changes may then wake-up the
    // rigid-body again.
    for (handle, sleeping, world_within) in changed_sleeping.iter() {
        let world = get_world(world_within, &mut context);

        if let Some(rb) = world.bodies.get_mut(handle.0) {
            let activation = rb.activation_mut();
            activation.linear_threshold = sleeping.linear_threshold;
            activation.angular_threshold = sleeping.angular_threshold;

            if !sleeping.sleeping && activation.sleeping {
                rb.wake_up(true);
            } else if sleeping.sleeping && !activation.sleeping {
                rb.sleep();
            }
        }
    }

    // NOTE: we must change the rigid-body type before updating the
    //       transform or velocity. Otherwise, if the rigid-body was fixed
    //       and changed to anything else, the velocity change wouldn’t have any effect.
    //       Similarly, if the rigid-body was kinematic position-based before and
    //       changed to anything else, a transform change would modify the next
    //       position instead of the current one.
    for (handle, rb_type, world_within) in changed_rb_types.iter() {
        let world = get_world(world_within, &mut context);

        if let Some(rb) = world.bodies.get_mut(handle.0) {
            rb.set_body_type((*rb_type).into(), true);
        }
    }

    // Manually checks if the transform changed.
    // This is needed for detecting if the user actually changed the rigid-body
    // transform, or if it was just the change we made in our `writeback_rigid_bodies`
    // system.
    let transform_changed_fn =
        |handle: &RigidBodyHandle,
         transform: &GlobalTransform,
         last_transform_set: &HashMap<RigidBodyHandle, GlobalTransform>| {
            if config.force_update_from_transform_changes {
                true
            } else if let Some(prev) = last_transform_set.get(handle) {
                *prev != *transform
            } else {
                true
            }
        };

    for (handle, global_transform, mut interpolation, world_within) in changed_transforms.iter_mut()
    {
        let world = get_world(world_within, &mut context);

        // Use an Option<bool> to avoid running the check twice.
        let mut transform_changed = None;

        if let Some(interpolation) = interpolation.as_deref_mut() {
            transform_changed = transform_changed.or_else(|| {
                Some(transform_changed_fn(
                    &handle.0,
                    global_transform,
                    &world.last_body_transform_set,
                ))
            });

            if transform_changed == Some(true) {
                // Reset the interpolation so we don’t overwrite
                // the user’s input.
                interpolation.start = None;
                interpolation.end = None;
            }
        }

        transform_changed = transform_changed.or_else(|| {
            Some(transform_changed_fn(
                &handle.0,
                global_transform,
                &world.last_body_transform_set,
            ))
        });

        if transform_changed == Some(true) {
            if let Some(rb) = world.bodies.get_mut(handle.0) {
                match rb.body_type() {
                    RigidBodyType::KinematicPositionBased => {
                        if transform_changed == Some(true) {
                            rb.set_next_kinematic_position(utils::transform_to_iso(
                                &global_transform.compute_transform(),
                                world.physics_scale,
                            ));
                            world
                                .last_body_transform_set
                                .insert(handle.0, *global_transform);
                        }
                    }
                    _ => {
                        rb.set_position(
                            utils::transform_to_iso(
                                &global_transform.compute_transform(),
                                world.physics_scale,
                            ),
                            true,
                        );
                        world
                            .last_body_transform_set
                            .insert(handle.0, *global_transform);
                    }
                }
            }
        }
    }

    for (handle, velocity, world_within) in changed_velocities.iter() {
        let world = get_world(world_within, &mut context);

        // get here instead of get_mut to avoid change detection if it doesn't need to be changed
        if let Some(rb) = world.bodies.get(handle.0) {
            let new_linvel = (velocity.linvel / world.physics_scale).into();
            #[allow(clippy::useless_conversion)] // Need to convert if dim3 enabled
            let new_angvel = velocity.angvel.into();

            #[cfg(feature = "dim3")]
            let cur_angvel = *rb.angvel();
            #[cfg(feature = "dim2")]
            let cur_angvel = rb.angvel();

            let is_different = *rb.linvel() != new_linvel || cur_angvel != new_angvel;

            if is_different {
                let rb = world
                    .bodies
                    .get_mut(handle.0)
                    .expect("Verified to exist in above world.bodies.get");

                rb.set_linvel(new_linvel, true);
                rb.set_angvel(new_angvel, true);
            }
        }
    }

    for (entity, handle, mprops, world_within) in changed_additional_mass_props.iter() {
        let world = get_world(world_within, &mut context);

        if let Some(rb) = world.bodies.get_mut(handle.0) {
            match mprops {
                AdditionalMassProperties::MassProperties(mprops) => {
                    rb.set_additional_mass_properties(
                        mprops.into_rapier(world.physics_scale),
                        true,
                    );
                }
                AdditionalMassProperties::Mass(mass) => {
                    rb.set_additional_mass(*mass, true);
                }
            }

            mass_modified.send(entity.into());
        }
    }

<<<<<<< HEAD
    for (handle, locked_axes, world_within) in changed_locked_axes.iter() {
        let world = get_world(world_within, &mut context);

        if let Some(rb) = world.bodies.get_mut(handle.0) {
=======
    for (handle, additional_solver_iters) in changed_additional_solver_iterations.iter() {
        if let Some(rb) = context.bodies.get_mut(handle.0) {
            rb.set_additional_solver_iterations(additional_solver_iters.0);
        }
    }

    for (handle, locked_axes) in changed_locked_axes.iter() {
        if let Some(rb) = context.bodies.get_mut(handle.0) {
>>>>>>> 6aa960b6
            rb.set_locked_axes((*locked_axes).into(), true);
        }
    }

    for (handle, forces, world_within) in changed_forces.iter() {
        let world = get_world(world_within, &mut context);

        if let Some(rb) = world.bodies.get_mut(handle.0) {
            rb.reset_forces(true);
            rb.reset_torques(true);
            rb.add_force((forces.force / world.physics_scale).into(), true);
            #[allow(clippy::useless_conversion)] // Need to convert if dim3 enabled
            rb.add_torque(forces.torque.into(), true);
        }
    }

    for (handle, mut impulses, world_within) in changed_impulses.iter_mut() {
        let world = get_world(world_within, &mut context);

        if let Some(rb) = world.bodies.get_mut(handle.0) {
            rb.apply_impulse((impulses.impulse / world.physics_scale).into(), true);
            #[allow(clippy::useless_conversion)] // Need to convert if dim3 enabled
            rb.apply_torque_impulse(impulses.torque_impulse.into(), true);
            impulses.reset();
        }
    }

    for (handle, gravity_scale, world_within) in changed_gravity_scale.iter() {
        let world = get_world(world_within, &mut context);

        if let Some(rb) = world.bodies.get_mut(handle.0) {
            rb.set_gravity_scale(gravity_scale.0, true);
        }
    }

    for (handle, ccd, world_within) in changed_ccd.iter() {
        let world = get_world(world_within, &mut context);

        if let Some(rb) = world.bodies.get_mut(handle.0) {
            rb.enable_ccd(ccd.enabled);
        }
    }

    for (handle, dominance, world_within) in changed_dominance.iter() {
        let world = get_world(world_within, &mut context);

        if let Some(rb) = world.bodies.get_mut(handle.0) {
            rb.set_dominance_group(dominance.groups);
        }
    }

    for (handle, damping, world_within) in changed_damping.iter() {
        let world = get_world(world_within, &mut context);

        if let Some(rb) = world.bodies.get_mut(handle.0) {
            rb.set_linear_damping(damping.linear_damping);
            rb.set_angular_damping(damping.angular_damping);
        }
    }

    for (handle, _, world_within) in changed_disabled.iter() {
        let world = get_world(world_within, &mut context);

        if let Some(co) = world.bodies.get_mut(handle.0) {
            co.set_enabled(false);
        }
    }
}

/// System responsible for applying changes the user made to a joint component.
pub fn apply_joint_user_changes(
    mut context: ResMut<RapierContext>,
    changed_impulse_joints: Query<
        (
            &RapierImpulseJointHandle,
            &ImpulseJoint,
            Option<&PhysicsWorld>,
        ),
        Changed<ImpulseJoint>,
    >,
    changed_multibody_joints: Query<
        (
            &RapierMultibodyJointHandle,
            &MultibodyJoint,
            Option<&PhysicsWorld>,
        ),
        Changed<MultibodyJoint>,
    >,
) {
    // TODO: right now, we only support propagating changes made to the joint data.
    //       Re-parenting the joint isn’t supported yet.
    for (handle, changed_joint, world_within) in changed_impulse_joints.iter() {
        let world = get_world(world_within, &mut context);

        if let Some(joint) = world.impulse_joints.get_mut(handle.0) {
            joint.data = changed_joint.data.into_rapier(world.physics_scale);
        }
    }

    for (handle, changed_joint, world_within) in changed_multibody_joints.iter() {
        let world = get_world(world_within, &mut context);

        // TODO: not sure this will always work properly, e.g., if the number of Dofs is changed.
        if let Some((mb, link_id)) = world.multibody_joints.get_mut(handle.0) {
            if let Some(link) = mb.link_mut(link_id) {
                link.joint.data = changed_joint.data.into_rapier(world.physics_scale);
            }
        }
    }
}

/// System responsible for writing the result of the last simulation step into our `bevy_rapier`
/// components and the [`GlobalTransform`] component.
pub fn writeback_rigid_bodies(
    mut context: ResMut<RapierContext>,
    config: Res<RapierConfiguration>,
    sim_to_render_time: Res<SimulationToRenderTime>,
    top_entities: Query<Entity, Without<Parent>>,
    mut writeback: Query<RigidBodyWritebackComponents, Without<RigidBodyDisabled>>,
    children_query: Query<&Children>,
) {
    for entity in top_entities.iter() {
        let (transform, delta_transform, velocity, world_offset) = if let Ok((
            entity,
            transform,
            mut interpolation,
            mut velocity,
            mut sleeping,
            world_within,
            _,
        )) = writeback.get_mut(entity)
        {
            let mut my_new_global_transform = Transform::IDENTITY;
            let mut parent_delta = Transform::IDENTITY;
            let mut my_velocity = Velocity::default();
            let mut world_offset = Vec3::ZERO;

            let world = get_world(world_within, &mut context);

            // TODO: do this the other way round: iterate through Rapier’s RigidBodySet on the active bodies,
            // and update the components accordingly. That way, we don’t have to iterate through the entities that weren’t changed
            // by physics (for example because they are sleeping).
            if let Some(handle) = world.entity2body.get(&entity).copied() {
                if let Some(rb) = world.bodies.get(handle) {
                    let mut interpolated_pos =
                        utils::iso_to_transform(rb.position(), world.physics_scale);

                    if let TimestepMode::Interpolated { dt, .. } = config.timestep_mode {
                        if let Some(interpolation) = interpolation.as_deref_mut() {
                            if interpolation.end.is_none() {
                                interpolation.end = Some(*rb.position());
                            }

                            if let Some(interpolated) =
                                interpolation.lerp_slerp((dt + sim_to_render_time.diff) / dt)
                            {
                                interpolated_pos =
                                    utils::iso_to_transform(&interpolated, world.physics_scale);
                            }
                        }
                    }

                    if let Some(mut transform) = transform {
                        // In 2D, preserve the transform `z` component that may have been set by the user
                        #[cfg(feature = "dim2")]
                        {
                            interpolated_pos.translation.z = transform.translation.z;
                        }

                        world_offset = transform.translation;

                        // let (cur_inv_scale, cur_inv_rotation, cur_inv_translation) = transform
                        //     .compute_affine()
                        //     .inverse()
                        //     .to_scale_rotation_translation();

                        parent_delta = Transform {
                            translation: interpolated_pos.translation - transform.translation,
                            rotation: interpolated_pos.rotation * transform.rotation.inverse(),
                            scale: transform.scale,
                        };

                        let com = rb.center_of_mass();

                        #[cfg(feature = "dim3")]
                        let com = Vec3::new(
                            com.x - rb.translation().x,
                            com.y - rb.translation().y,
                            com.z - rb.translation().z,
                        ) / world.physics_scale;
                        #[cfg(feature = "dim2")]
                        let com =
                            Vec3::new(com.x - rb.translation().x, com.y - rb.translation().y, 0.0)
                                / world.physics_scale;

                        let com_diff = com - parent_delta.rotation.mul_vec3(com);
                        parent_delta.translation -= com_diff;

                        if transform.rotation != interpolated_pos.rotation
                            || transform.translation != interpolated_pos.translation
                        {
                            // NOTE: we write the new value only if there was an
                            //       actual change, in order to not trigger bevy’s
                            //       change tracking when the values didn’t change.
                            transform.rotation = interpolated_pos.rotation;
                            transform.translation = interpolated_pos.translation;
                        }

                        my_new_global_transform = interpolated_pos;

                        world
                            .last_body_transform_set
                            .insert(handle, GlobalTransform::from(interpolated_pos));
                    }

                    if let Some(velocity) = &mut velocity {
                        my_velocity = **velocity;

                        let new_vel = Velocity {
                            linvel: (rb.linvel() * world.physics_scale).into(),
                            #[cfg(feature = "dim3")]
                            angvel: (*rb.angvel()).into(),
                            #[cfg(feature = "dim2")]
                            angvel: rb.angvel(),
                        };

                        // NOTE: we write the new value only if there was an
                        //       actual change, in order to not trigger bevy’s
                        //       change tracking when the values didn’t change.
                        if **velocity != new_vel {
                            **velocity = new_vel;
                        }
                    }

                    if let Some(sleeping) = &mut sleeping {
                        // NOTE: we write the new value only if there was an
                        //       actual change, in order to not trigger bevy’s
                        //       change tracking when the values didn’t change.
                        if sleeping.sleeping != rb.is_sleeping() {
                            sleeping.sleeping = rb.is_sleeping();
                        }
                    }
                }
            }

            (
                my_new_global_transform,
                parent_delta,
                my_velocity,
                world_offset,
            )
        } else {
            (
                Transform::IDENTITY,
                Transform::IDENTITY,
                Velocity::default(),
                Vec3::ZERO,
            )
        };

        recurse_child_transforms(
            context.as_mut(),
            &config,
            &sim_to_render_time,
            &mut writeback,
            transform,
            delta_transform,
            velocity,
            &children_query,
            entity,
            world_offset,
        );
    }
}

fn recurse_child_transforms(
    context: &mut RapierContext,
    config: &RapierConfiguration,
    sim_to_render_time: &SimulationToRenderTime,
    writeback: &mut Query<RigidBodyWritebackComponents, Without<RigidBodyDisabled>>,
    parent_global_transform: Transform,
    parent_delta: Transform,
    parent_velocity: Velocity,
    children_query: &Query<&Children>,
    parent_entity: Entity,
    world_offset: Vec3,
) {
    let Ok(children) = children_query.get(parent_entity) else {
        return;
    };

    for child in children.iter().copied() {
        let mut world_offset = world_offset;

        let (transform, delta_transform, velocity) = if let Ok((
            entity,
            transform,
            mut interpolation,
            mut velocity,
            mut sleeping,
            world_within,
            rb_type,
        )) = writeback.get_mut(child)
        {
            let mut my_new_global_transform = parent_global_transform;
            let mut delta_transform = parent_delta;
            let mut my_velocity = parent_velocity;

            let world = get_world(world_within, context);

            // TODO: do this the other way round: iterate through Rapier’s RigidBodySet on the active bodies,
            // and update the components accordingly. That way, we don’t have to iterate through the entities that weren’t changed
            // by physics (for example because they are sleeping).
            if let Some(handle) = world.entity2body.get(&entity).copied() {
                if let Some(rb) = world.bodies.get_mut(handle) {
                    let mut interpolated_pos =
                        utils::iso_to_transform(rb.position(), world.physics_scale);

                    if let TimestepMode::Interpolated { dt, .. } = config.timestep_mode {
                        if let Some(interpolation) = interpolation.as_deref_mut() {
                            if interpolation.end.is_none() {
                                interpolation.end = Some(*rb.position());
                            }

                            if let Some(interpolated) =
                                interpolation.lerp_slerp((dt + sim_to_render_time.diff) / dt)
                            {
                                interpolated_pos =
                                    utils::iso_to_transform(&interpolated, world.physics_scale);
                            }
                        }
                    }

                    if let Some(mut transform) = transform {
                        // We need to compute the new local transform such that:
                        // curr_parent_global_transform * new_transform * parent_delta_pos = interpolated_pos
                        // new_transform = curr_parent_global_transform.inverse() * interpolated_pos

                        let inverse_parent_rotation = parent_global_transform.rotation.inverse();

                        interpolated_pos.translation -= world_offset;

                        let new_rotation = Quat::IDENTITY; //inverse_parent_rotation * interpolated_pos.rotation;

                        // has to be mut in 2d mode
                        #[allow(unused_mut)]
                        let mut new_translation;

                        let translation_offset =
                            if rb_type.copied().unwrap_or(RigidBody::Fixed) == RigidBody::Dynamic {
                                // The parent's velocity will have already moved them
                                parent_delta.translation
                            } else {
                                Vec3::ZERO
                            };

                        let rotated_interpolation = inverse_parent_rotation
                            * (parent_delta.rotation
                                * (interpolated_pos.translation - translation_offset));

                        new_translation = rotated_interpolation;

                        // In 2D, preserve the transform `z` component that may have been set by the user
                        #[cfg(feature = "dim2")]
                        {
                            new_translation.z = transform.translation.z;
                        }

                        let old_transform = *transform;

                        if transform.rotation != new_rotation
                            || transform.translation != new_translation
                        {
                            // NOTE: we write the new value only if there was an
                            //       actual change, in order to not trigger bevy’s
                            //       change tracking when the values didn’t change.
                            transform.rotation = new_rotation;
                            transform.translation = new_translation;
                        }

                        let inv_old_transform = Transform {
                            scale: old_transform.scale,
                            rotation: old_transform.rotation.inverse(),
                            translation: -old_transform.translation,
                        };

                        delta_transform = transform.mul_transform(inv_old_transform);
                        // .mul_transform(parent_delta);

                        // NOTE: we need to compute the result of the next transform propagation
                        //       to make sure that our change detection for transforms is exact
                        //       despite rounding errors.

                        my_new_global_transform = parent_global_transform.mul_transform(*transform);
                        world_offset = my_new_global_transform.translation;

                        world
                            .last_body_transform_set
                            .insert(handle, GlobalTransform::from(my_new_global_transform));

                        rb.set_position(
                            utils::transform_to_iso(&my_new_global_transform, world.physics_scale),
                            false,
                        );

                        // rb.set_rotation(
                        //     Rotation::from_quaternion(Quaternion::new(
                        //         my_new_global_transform.rotation.w,
                        //         my_new_global_transform.rotation.x,
                        //         my_new_global_transform.rotation.y,
                        //         my_new_global_transform.rotation.z,
                        //     )),
                        //     false,
                        // );
                    }

                    if let Some(velocity) = &mut velocity {
                        let old_linvel = *rb.linvel();

                        my_velocity.linvel = (old_linvel * world.physics_scale).into();

                        rb.set_linvel((parent_velocity.linvel / world.physics_scale).into(), false);
                        rb.set_linvel(old_linvel - rb.linvel(), false);

                        let new_vel = Velocity {
                            linvel: (rb.linvel() * world.physics_scale).into(),
                            #[cfg(feature = "dim3")]
                            angvel: (*rb.angvel()).into(),
                            #[cfg(feature = "dim2")]
                            angvel: rb.angvel(),
                        };

                        // NOTE: we write the new value only if there was an
                        //       actual change, in order to not trigger bevy’s
                        //       change tracking when the values didn’t change.
                        if **velocity != new_vel {
                            **velocity = new_vel;
                        }
                    }

                    if let Some(sleeping) = &mut sleeping {
                        // NOTE: we write the new value only if there was an
                        //       actual change, in order to not trigger bevy’s
                        //       change tracking when the values didn’t change.
                        if sleeping.sleeping != rb.is_sleeping() {
                            sleeping.sleeping = rb.is_sleeping();
                        }
                    }
                }
            }

            (my_new_global_transform, delta_transform, my_velocity)
        } else {
            (parent_global_transform, parent_delta, parent_velocity)
        };

        recurse_child_transforms(
            context,
            config,
            sim_to_render_time,
            writeback,
            transform,
            delta_transform,
            velocity,
            children_query,
            child,
            world_offset,
        );
    }
}

/// Syncs up child velocities with their parents in the physics simulation.
/// This is done to avoid child components getting hit by their parent and rapier
/// assuming the child is hit by the full velocity of the parent instead of `parent vel - child vel`.
///
/// This will not change the bevy component's velocity.
pub fn sync_vel(
    top_ents: Query<Entity, Without<Parent>>,
    vel_query: Query<&Velocity>,
    query: Query<(&RapierRigidBodyHandle, Option<&PhysicsWorld>)>,
    children_query: Query<&Children>,
    mut context: ResMut<RapierContext>,
) {
    for ent in top_ents.iter() {
        let vel = if let Ok(velocity) = vel_query.get(ent) {
            *velocity
        } else {
            Velocity::default()
        };

        if let Ok(children) = children_query.get(ent) {
            for child in children.iter().copied() {
                sync_velocity_recursively(child, &query, &children_query, vel, &mut context);
            }
        }
    }
}

fn sync_velocity_recursively(
    ent: Entity,
    query: &Query<(&RapierRigidBodyHandle, Option<&PhysicsWorld>)>,
    children_query: &Query<&Children>,
    parent_vel: Velocity,
    context: &mut RapierContext,
) {
    let vel = if let Ok((handle, world_within)) = query.get(ent) {
        let world = get_world(world_within, context);
        if let Some(rb) = world.bodies.get_mut(handle.0) {
            #[cfg(feature = "dim3")]
            let old_linvel = Vec3::from(*rb.linvel());
            #[cfg(feature = "dim2")]
            let old_linvel = Vec2::from(*rb.linvel());

            rb.set_linvel(
                (old_linvel + (parent_vel.linvel / world.physics_scale)).into(),
                false,
            );

            Velocity {
                linvel: (rb.linvel() * world.physics_scale).into(),
                #[cfg(feature = "dim3")]
                angvel: (*rb.angvel()).into(),
                #[cfg(feature = "dim2")]
                angvel: rb.angvel(),
            }
        } else {
            parent_vel
        }
    } else {
        parent_vel
    };

    if let Ok(children) = children_query.get(ent) {
        for child in children.iter().copied() {
            sync_velocity_recursively(child, query, children_query, vel, context);
        }
    }
}

/// System responsible for writing updated mass properties back into the [`ReadMassProperties`] component.
pub fn writeback_mass_properties(
    context: Res<RapierContext>,
    config: Res<RapierConfiguration>,

    mut mass_props: Query<&mut ReadMassProperties>,
    mut mass_modified: EventReader<MassModifiedEvent>,
) {
    if config.physics_pipeline_active {
        for (_, world) in context.worlds.iter() {
            let scale = world.physics_scale;

            for entity in mass_modified.read() {
                if let Some(handle) = world.entity2body.get(entity).copied() {
                    if let Some(rb) = world.bodies.get(handle) {
                        if let Ok(mut mass_props) = mass_props.get_mut(**entity) {
                            let new_mass_props = MassProperties::from_rapier(
                                rb.mass_properties().local_mprops,
                                scale,
                            );

                            // NOTE: we write the new value only if there was an
                            //       actual change, in order to not trigger bevy’s
                            //       change tracking when the values didn’t change.
                            if mass_props.get() != &new_mass_props {
                                mass_props.set(new_mass_props);
                            }
                        }
                    }
                }
            }
        }
    }
}

/// System responsible for advancing the physics simulation, and updating the internal state
/// for scene queries.
#[allow(clippy::too_many_arguments)]
pub fn step_simulation<Hooks>(
    mut context: ResMut<RapierContext>,
    config: Res<RapierConfiguration>,
    hooks: StaticSystemParam<Hooks>,
    time: Res<Time>,
    mut sim_to_render_time: ResMut<SimulationToRenderTime>,
    mut collision_event_writer: EventWriter<CollisionEvent>,
    mut contact_force_event_writer: EventWriter<ContactForceEvent>,
    mut interpolation_query: Query<(&RapierRigidBodyHandle, &mut TransformInterpolation)>,
) where
    Hooks: 'static + BevyPhysicsHooks,
    for<'w, 's> SystemParamItem<'w, 's, Hooks>: BevyPhysicsHooks,
{
    let hooks_adapter = BevyPhysicsHooksAdapter::new(hooks.into_inner());

    for (_, world) in context.worlds.iter_mut() {
        if config.physics_pipeline_active {
            world.step_simulation(
                config.gravity,
                config.timestep_mode,
                true,
                &hooks_adapter,
                &time,
                &mut sim_to_render_time,
                &mut Some(&mut interpolation_query),
            );

            world.deleted_colliders.clear();

            world.send_bevy_events(&mut collision_event_writer, &mut contact_force_event_writer);
        } else {
            world.propagate_modified_body_positions_to_colliders();
        }

        if config.query_pipeline_active {
            world.update_query_pipeline();
        }
    }
}

/// System responsible for creating `Collider` components from `AsyncCollider` components if the
/// corresponding mesh has become available.
#[cfg(all(feature = "dim3", feature = "async-collider"))]
pub fn init_async_colliders(
    mut commands: Commands,
    meshes: Res<Assets<Mesh>>,
    async_colliders: Query<(Entity, &Handle<Mesh>, &AsyncCollider)>,
) {
    for (entity, mesh_handle, async_collider) in async_colliders.iter() {
        if let Some(mesh) = meshes.get(mesh_handle) {
            match Collider::from_bevy_mesh(mesh, &async_collider.0) {
                Some(collider) => {
                    commands
                        .entity(entity)
                        .insert(collider)
                        .remove::<AsyncCollider>();
                }
                None => error!("Unable to generate collider from mesh {:?}", mesh),
            }
        }
    }
}

/// System responsible for creating `Collider` components from `AsyncSceneCollider` components if the
/// corresponding scene has become available.
#[cfg(all(feature = "dim3", feature = "async-collider"))]
pub fn init_async_scene_colliders(
    mut commands: Commands,
    meshes: Res<Assets<Mesh>>,
    scene_spawner: Res<SceneSpawner>,
    async_colliders: Query<(Entity, &SceneInstance, &AsyncSceneCollider)>,
    children: Query<&Children>,
    mesh_handles: Query<(&Name, &Handle<Mesh>)>,
) {
    for (scene_entity, scene_instance, async_collider) in async_colliders.iter() {
        if scene_spawner.instance_is_ready(**scene_instance) {
            for child_entity in children.iter_descendants(scene_entity) {
                if let Ok((name, handle)) = mesh_handles.get(child_entity) {
                    let shape = async_collider
                        .named_shapes
                        .get(name.as_str())
                        .unwrap_or(&async_collider.shape);
                    if let Some(shape) = shape {
                        let mesh = meshes.get(handle).unwrap(); // NOTE: Mesh is already loaded
                        match Collider::from_bevy_mesh(mesh, shape) {
                            Some(collider) => {
                                commands.entity(child_entity).insert(collider);
                            }
                            None => error!(
                                "Unable to generate collider from mesh {:?} with name {}",
                                mesh, name
                            ),
                        }
                    }
                }
            }

            commands.entity(scene_entity).remove::<AsyncSceneCollider>();
        }
    }
}

fn collider_offset(
    entity: Entity,
    world: &RapierWorld,
    parent_query: &Query<&Parent>,
    transform_query: &Query<&Transform>,
) -> (Option<RigidBodyHandle>, Transform) {
    let mut body_entity = entity;
    let mut body_handle = world.entity2body.get(&body_entity).copied();
    let mut child_transform = Transform::default();
    while body_handle.is_none() {
        if let Ok(parent_entity) = parent_query.get(body_entity) {
            if let Ok(transform) = transform_query.get(body_entity) {
                child_transform = *transform * child_transform;
            }
            body_entity = parent_entity.get();
        } else {
            break;
        }

        body_handle = world.entity2body.get(&body_entity).copied();
    }

    if body_handle.is_some() {
        if let Ok(transform) = transform_query.get(body_entity) {
            let scale_transform = Transform {
                scale: transform.scale,
                ..default()
            };

            child_transform = scale_transform * child_transform;
        }
    }

    (body_handle, child_transform)
}

/// System responsible for creating new Rapier colliders from the related `bevy_rapier` components.
pub fn init_colliders(
    mut commands: Commands,
    config: Res<RapierConfiguration>,
    mut context: ResMut<RapierContext>,
    colliders: Query<
        (
            ColliderComponents,
            Option<&GlobalTransform>,
            Option<&PhysicsWorld>,
        ),
        Without<RapierColliderHandle>,
    >,
    mut rigid_body_mprops: Query<&mut ReadMassProperties>,
    parent_query: Query<&Parent>,
    transform_query: Query<&Transform>,
) {
    for (
        (
            entity,
            shape,
            sensor,
            mprops,
            active_events,
            active_hooks,
            active_collision_types,
            friction,
            restitution,
            collision_groups,
            solver_groups,
            contact_force_event_threshold,
            disabled,
        ),
        global_transform,
        world_within,
    ) in colliders.iter()
    {
        let world = get_world(world_within, &mut context);

        let physics_scale = world.physics_scale;

        let mut scaled_shape = shape.clone();
        scaled_shape.set_scale(shape.scale / physics_scale, config.scaled_shape_subdivision);
        let mut builder = ColliderBuilder::new(scaled_shape.raw.clone());

        builder = builder.sensor(sensor.is_some());
        builder = builder.enabled(disabled.is_none());

        if let Some(mprops) = mprops {
            builder = match mprops {
                ColliderMassProperties::Density(density) => builder.density(*density),
                ColliderMassProperties::Mass(mass) => builder.mass(*mass),
                ColliderMassProperties::MassProperties(mprops) => {
                    builder.mass_properties(mprops.into_rapier(physics_scale))
                }
            };
        }

        if let Some(active_events) = active_events {
            builder = builder.active_events((*active_events).into());
        }

        if let Some(active_hooks) = active_hooks {
            builder = builder.active_hooks((*active_hooks).into());
        }

        if let Some(active_collision_types) = active_collision_types {
            builder = builder.active_collision_types((*active_collision_types).into());
        }

        if let Some(friction) = friction {
            builder = builder
                .friction(friction.coefficient)
                .friction_combine_rule(friction.combine_rule.into());
        }

        if let Some(restitution) = restitution {
            builder = builder
                .restitution(restitution.coefficient)
                .restitution_combine_rule(restitution.combine_rule.into());
        }

        if let Some(collision_groups) = collision_groups {
            builder = builder.collision_groups((*collision_groups).into());
        }

        if let Some(solver_groups) = solver_groups {
            builder = builder.solver_groups((*solver_groups).into());
        }

        if let Some(threshold) = contact_force_event_threshold {
            builder = builder.contact_force_event_threshold(threshold.0);
        }

        let body_entity = entity;
        let (body_handle, child_transform) =
            collider_offset(entity, world, &parent_query, &transform_query);

        builder = builder.user_data(entity.to_bits() as u128);

        let handle = if let Some(body_handle) = body_handle {
            builder = builder.position(utils::transform_to_iso(&child_transform, physics_scale));
            let handle =
                world
                    .colliders
                    .insert_with_parent(builder, body_handle, &mut world.bodies);
            if let Ok(mut mprops) = rigid_body_mprops.get_mut(body_entity) {
                // Inserting the collider changed the rigid-body’s mass properties.
                // Read them back from the engine.
                if let Some(parent_body) = world.bodies.get(body_handle) {
                    mprops.set(MassProperties::from_rapier(
                        parent_body.mass_properties().local_mprops,
                        physics_scale,
                    ));
                }
            }
            handle
        } else {
            let global_transform = global_transform.cloned().unwrap_or_default();
            builder = builder.position(utils::transform_to_iso(
                &global_transform.compute_transform(),
                physics_scale,
            ));
            world.colliders.insert(builder)
        };

        commands.entity(entity).insert(RapierColliderHandle(handle));

        world.entity2collider.insert(entity, handle);
    }
}

/// System responsible for creating new Rapier rigid-bodies from the related `bevy_rapier` components.
pub fn init_rigid_bodies(
    mut commands: Commands,
    mut context: ResMut<RapierContext>,
    rigid_bodies: Query<RigidBodyComponents, Without<RapierRigidBodyHandle>>,
) {
    for (
        entity,
        rb,
        transform,
        vel,
        additional_mass_props,
        _mass_props,
        locked_axes,
        force,
        gravity_scale,
        ccd,
        dominance,
        sleep,
        damping,
        disabled,
<<<<<<< HEAD
        world_within,
=======
        additional_solver_iters,
>>>>>>> 6aa960b6
    ) in rigid_bodies.iter()
    {
        let world = get_world(world_within, &mut context);

        let physics_scale = world.physics_scale;

        let mut builder = RigidBodyBuilder::new((*rb).into());
        builder = builder.enabled(disabled.is_none());

        if let Some(transform) = transform {
            builder = builder.position(utils::transform_to_iso(
                &transform.compute_transform(),
                physics_scale,
            ));
        }

        #[allow(clippy::useless_conversion)] // Need to convert if dim3 enabled
        if let Some(vel) = vel {
            builder = builder
                .linvel((vel.linvel / physics_scale).into())
                .angvel(vel.angvel.into());
        }

        if let Some(locked_axes) = locked_axes {
            builder = builder.locked_axes((*locked_axes).into())
        }

        if let Some(gravity_scale) = gravity_scale {
            builder = builder.gravity_scale(gravity_scale.0);
        }

        if let Some(ccd) = ccd {
            builder = builder.ccd_enabled(ccd.enabled)
        }

        if let Some(dominance) = dominance {
            builder = builder.dominance_group(dominance.groups)
        }

        if let Some(sleep) = sleep {
            builder = builder.sleeping(sleep.sleeping);
        }

        if let Some(damping) = damping {
            builder = builder
                .linear_damping(damping.linear_damping)
                .angular_damping(damping.angular_damping);
        }

        if let Some(mprops) = additional_mass_props {
            builder = match mprops {
                AdditionalMassProperties::MassProperties(mprops) => {
                    builder.additional_mass_properties(mprops.into_rapier(physics_scale))
                }
                AdditionalMassProperties::Mass(mass) => builder.additional_mass(*mass),
            };
        }

        if let Some(added_iters) = additional_solver_iters {
            builder = builder.additional_solver_iterations(added_iters.0);
        }

        builder = builder.user_data(entity.to_bits() as u128);

        let mut rb = builder.build();

        #[allow(clippy::useless_conversion)] // Need to convert if dim3 enabled
        if let Some(force) = force {
            rb.add_force((force.force / physics_scale).into(), false);
            rb.add_torque(force.torque.into(), false);
        }

        // NOTE: we can’t apply impulses yet at this point because
        //       the rigid-body’s mass isn’t up-to-date yet (its
        //       attached colliders, if any, haven’t been created yet).

        if let Some(sleep) = sleep {
            let activation = rb.activation_mut();
            activation.linear_threshold = sleep.linear_threshold;
            activation.angular_threshold = sleep.angular_threshold;
        }

        let handle = world.bodies.insert(rb);
        commands
            .entity(entity)
            .insert(RapierRigidBodyHandle(handle));

        world.entity2body.insert(entity, handle);

        if let Some(transform) = transform {
            world.last_body_transform_set.insert(handle, *transform);
        }
    }
}

/// This applies the initial impulse given to a rigid-body when it is created.
///
/// This cannot be done inside `init_rigid_bodies` because impulses require the rigid-body
/// mass to be available, which it was not because colliders were not created yet. As a
/// result, we run this system after the collider creation.
pub fn apply_initial_rigid_body_impulses(
    mut context: ResMut<RapierContext>,
    // We can’t use RapierRigidBodyHandle yet because its creation command hasn’t been
    // executed yet.
    mut init_impulses: Query<
        (Entity, &mut ExternalImpulse, Option<&PhysicsWorld>),
        Without<RapierRigidBodyHandle>,
    >,
) {
    for (entity, mut impulse, world_within) in init_impulses.iter_mut() {
        let world = get_world(world_within, &mut context);

        let bodies = &mut world.bodies;
        if let Some(rb) = world
            .entity2body
            .get(&entity)
            .and_then(|h| bodies.get_mut(*h))
        {
            // Make sure the mass-properties are computed.
            rb.recompute_mass_properties_from_colliders(&world.colliders);
            // Apply the impulse.
            rb.apply_impulse((impulse.impulse / world.physics_scale).into(), false);

            #[allow(clippy::useless_conversion)] // Need to convert if dim3 enabled
            rb.apply_torque_impulse(impulse.torque_impulse.into(), false);

            impulse.reset();
        }
    }
}

/// System responsible for creating new Rapier joints from the related `bevy_rapier` components.
pub fn init_joints(
    mut commands: Commands,
    mut context: ResMut<RapierContext>,
    impulse_joints: Query<
        (Entity, &ImpulseJoint, Option<&PhysicsWorld>),
        Without<RapierImpulseJointHandle>,
    >,
    multibody_joints: Query<
        (Entity, &MultibodyJoint, Option<&PhysicsWorld>),
        Without<RapierMultibodyJointHandle>,
    >,
    parent_query: Query<&Parent>,
) {
    for (entity, joint, world_within) in impulse_joints.iter() {
        let world = get_world(world_within, &mut context);

        let mut target = None;
        let mut body_entity = entity;
        while target.is_none() {
            target = world.entity2body.get(&body_entity).copied();
            if let Ok(parent_entity) = parent_query.get(body_entity) {
                body_entity = parent_entity.get();
            } else {
                break;
            }
        }

        if let (Some(target), Some(source)) = (target, world.entity2body.get(&joint.parent)) {
            let handle = world.impulse_joints.insert(
                *source,
                target,
                joint.data.into_rapier(world.physics_scale),
                true,
            );
            commands
                .entity(entity)
                .insert(RapierImpulseJointHandle(handle));
            world.entity2impulse_joint.insert(entity, handle);
        }
    }

    for (entity, joint, world_within) in multibody_joints.iter() {
        let world = get_world(world_within, &mut context);

        let target = world.entity2body.get(&entity);

        if let (Some(target), Some(source)) = (target, world.entity2body.get(&joint.parent)) {
            if let Some(handle) = world.multibody_joints.insert(
                *source,
                *target,
                joint.data.into_rapier(world.physics_scale),
                true,
            ) {
                commands
                    .entity(entity)
                    .insert(RapierMultibodyJointHandle(handle));
                world.entity2multibody_joint.insert(entity, handle);
            } else {
                error!("Failed to create multibody joint: loop detected.")
            }
        }
    }
}

// fn find_world(context: &mut RapierContext) -> &mut RapierWorld {
//     for (_, world) in context.worlds.iter_mut() {
//         if let Some(handle) = item_finder(world) {
//             return Some((world, handle));
//         }
//     }

//     None
// }

fn find_item_and_world<T>(
    context: &mut RapierContext,
    item_finder: impl Fn(&mut RapierWorld) -> Option<T>,
) -> Option<(&mut RapierWorld, T)> {
    for (_, world) in context.worlds.iter_mut() {
        if let Some(handle) = item_finder(world) {
            return Some((world, handle));
        }
    }

    None
}

/// System responsible for removing from Rapier the rigid-bodies/colliders/joints which had
/// their related `bevy_rapier` components removed by the user (through component removal or
/// despawn).
pub fn sync_removals(
    mut commands: Commands,
    mut context: ResMut<RapierContext>,
    mut removed_bodies: RemovedComponents<RapierRigidBodyHandle>,
    mut removed_colliders: RemovedComponents<RapierColliderHandle>,
    mut removed_impulse_joints: RemovedComponents<RapierImpulseJointHandle>,
    mut removed_multibody_joints: RemovedComponents<RapierMultibodyJointHandle>,
    orphan_bodies: Query<Entity, (With<RapierRigidBodyHandle>, Without<RigidBody>)>,
    orphan_colliders: Query<Entity, (With<RapierColliderHandle>, Without<Collider>)>,
    orphan_impulse_joints: Query<Entity, (With<RapierImpulseJointHandle>, Without<ImpulseJoint>)>,
    orphan_multibody_joints: Query<
        Entity,
        (
            With<RapierMultibodyJointHandle>,
            Without<MultibodyJoint>,
            Option<&PhysicsWorld>,
        ),
    >,

    mut removed_sensors: RemovedComponents<Sensor>,
    mut removed_rigid_body_disabled: RemovedComponents<RigidBodyDisabled>,
    mut removed_colliders_disabled: RemovedComponents<ColliderDisabled>,

    mut mass_modified: EventWriter<MassModifiedEvent>,
) {
    /*
     * Rigid-bodies removal detection.
     */
    for entity in removed_bodies.read() {
        if let Some((world, handle)) =
            find_item_and_world(&mut context, |world| world.entity2body.remove(&entity))
        {
            let _ = world.last_body_transform_set.remove(&handle);
            world.bodies.remove(
                handle,
                &mut world.islands,
                &mut world.colliders,
                &mut world.impulse_joints,
                &mut world.multibody_joints,
                false,
            );
        }
    }

    for entity in orphan_bodies.iter() {
        if let Some((world, handle)) =
            find_item_and_world(&mut context, |world| world.entity2body.remove(&entity))
        {
            let _ = world.last_body_transform_set.remove(&handle);
            world.bodies.remove(
                handle,
                &mut world.islands,
                &mut world.colliders,
                &mut world.impulse_joints,
                &mut world.multibody_joints,
                false,
            );
        }
        commands.entity(entity).remove::<RapierRigidBodyHandle>();
    }

    /*
     * Collider removal detection.
     */
    for entity in removed_colliders.read() {
        if let Some((world, handle)) =
            find_item_and_world(&mut context, |world| world.entity2collider.remove(&entity))
        {
            if let Some(parent) = world.collider_parent(entity) {
                mass_modified.send(parent.into());
            }

            world
                .colliders
                .remove(handle, &mut world.islands, &mut world.bodies, true);
            world.deleted_colliders.insert(handle, entity);
        }
    }

    for entity in orphan_colliders.iter() {
        if let Some(parent) = context.collider_parent(entity) {
            mass_modified.send(parent.into());
        }

        if let Some((world, handle)) =
            find_item_and_world(&mut context, |world| world.entity2collider.remove(&entity))
        {
            world
                .colliders
                .remove(handle, &mut world.islands, &mut world.bodies, true);
            world.deleted_colliders.insert(handle, entity);
        }
        commands.entity(entity).remove::<RapierColliderHandle>();
    }

    /*
     * Impulse joint removal detection.
     */
    for entity in removed_impulse_joints.read() {
        if let Some((world, handle)) = find_item_and_world(&mut context, |world| {
            world.entity2impulse_joint.remove(&entity)
        }) {
            world.impulse_joints.remove(handle, true);
        }
    }

    for entity in orphan_impulse_joints.iter() {
        if let Some((world, handle)) = find_item_and_world(&mut context, |world| {
            world.entity2impulse_joint.remove(&entity)
        }) {
            world.impulse_joints.remove(handle, true);
        }
        commands.entity(entity).remove::<RapierImpulseJointHandle>();
    }

    /*
     * Multibody joint removal detection.
     */
    for entity in removed_multibody_joints.read() {
        if let Some((world, handle)) = find_item_and_world(&mut context, |world| {
            world.entity2multibody_joint.remove(&entity)
        }) {
            world.multibody_joints.remove(handle, true);
        }
    }

    for entity in orphan_multibody_joints.iter() {
        if let Some((world, handle)) = find_item_and_world(&mut context, |world| {
            world.entity2multibody_joint.remove(&entity)
        }) {
            world.multibody_joints.remove(handle, true);
        }
        commands
            .entity(entity)
            .remove::<RapierMultibodyJointHandle>();
    }

    /*
     * Marker components removal detection.
     */
    for entity in removed_sensors.read() {
        if let Some((world, handle)) = find_item_and_world(&mut context, |world| {
            world.entity2collider.get(&entity).copied()
        }) {
            if let Some(co) = world.colliders.get_mut(handle) {
                co.set_sensor(false);
            }
        }
    }

    for entity in removed_colliders_disabled.read() {
        if let Some((world, handle)) = find_item_and_world(&mut context, |world| {
            world.entity2collider.get(&entity).copied()
        }) {
            if let Some(co) = world.colliders.get_mut(handle) {
                co.set_enabled(true);
            }
        }
    }

    for entity in removed_rigid_body_disabled.read() {
        if let Some((world, handle)) = find_item_and_world(&mut context, |world| {
            world.entity2body.get(&entity).copied()
        }) {
            if let Some(rb) = world.bodies.get_mut(handle) {
                rb.set_enabled(true);
            }
        }
    }

    // TODO: what about removing forces?
}

/// Adds entity to [`CollidingEntities`] on starting collision and removes from it when the
/// collision ends.
pub fn update_colliding_entities(
    mut collision_events: EventReader<CollisionEvent>,
    mut colliding_entities: Query<&mut CollidingEntities>,
) {
    for event in collision_events.read() {
        match event.to_owned() {
            CollisionEvent::Started(entity1, entity2, _) => {
                if let Ok(mut entities) = colliding_entities.get_mut(entity1) {
                    entities.0.insert(entity2);
                }
                if let Ok(mut entities) = colliding_entities.get_mut(entity2) {
                    entities.0.insert(entity1);
                }
            }
            CollisionEvent::Stopped(entity1, entity2, _) => {
                if let Ok(mut entities) = colliding_entities.get_mut(entity1) {
                    entities.0.remove(&entity2);
                }
                if let Ok(mut entities) = colliding_entities.get_mut(entity2) {
                    entities.0.remove(&entity1);
                }
            }
        }
    }
}

/// System responsible for applying the character controller translation to the underlying
/// collider.
pub fn update_character_controls(
    mut commands: Commands,
    config: Res<RapierConfiguration>,
    mut context: ResMut<RapierContext>,
    mut character_controllers: Query<(
        Entity,
        &mut KinematicCharacterController,
        Option<&mut KinematicCharacterControllerOutput>,
        Option<&RapierColliderHandle>,
        Option<&RapierRigidBodyHandle>,
        Option<&GlobalTransform>,
        Option<&PhysicsWorld>,
    )>,
    mut transforms: Query<&mut Transform>,
) {
    for (
        entity,
        mut controller,
        output,
        collider_handle,
        body_handle,
        glob_transform,
        world_within,
    ) in character_controllers.iter_mut()
    {
        let world = get_world(world_within, &mut context);

        let physics_scale = world.physics_scale;

        if let (Some(raw_controller), Some(translation)) =
            (controller.to_raw(physics_scale), controller.translation)
        {
            let scaled_custom_shape =
                controller
                    .custom_shape
                    .as_ref()
                    .map(|(custom_shape, tra, rot)| {
                        // TODO: avoid the systematic scale somehow?
                        let mut scaled_shape = custom_shape.clone();
                        scaled_shape.set_scale(
                            custom_shape.scale / physics_scale,
                            config.scaled_shape_subdivision,
                        );

                        (scaled_shape, *tra / physics_scale, *rot)
                    });

            let parent_rigid_body = body_handle.map(|h| h.0).or_else(|| {
                collider_handle
                    .and_then(|h| world.colliders.get(h.0))
                    .and_then(|c| c.parent())
            });
            let entity_to_move = parent_rigid_body
                .as_ref()
                .and_then(|rb| world.rigid_body_entity(*rb))
                .unwrap_or(entity);

            let (character_shape, character_pos) = if let Some((scaled_shape, tra, rot)) =
                &scaled_custom_shape
            {
                let mut shape_pos: Isometry<Real> = (*tra, *rot).into();

                if let Some(body) = body_handle.and_then(|h| world.bodies.get(h.0)) {
                    shape_pos = body.position() * shape_pos
                } else if let Some(gtransform) = glob_transform {
                    shape_pos =
                        utils::transform_to_iso(&gtransform.compute_transform(), physics_scale)
                            * shape_pos
                }

                (&*scaled_shape.raw, shape_pos)
            } else if let Some(collider) = collider_handle.and_then(|h| world.colliders.get(h.0)) {
                (collider.shape(), *collider.position())
            } else {
                continue;
            };

            let exclude_collider = collider_handle.map(|h| h.0);

            let character_mass = controller
                .custom_mass
                .or_else(|| {
                    parent_rigid_body
                        .and_then(|h| world.bodies.get(h))
                        .map(|rb| rb.mass())
                })
                .unwrap_or(0.0);

            let mut filter = QueryFilter {
                flags: controller.filter_flags,
                groups: controller.filter_groups.map(|g| g.into()),
                exclude_collider: None,
                exclude_rigid_body: None,
                predicate: None,
            };

            if let Some(parent) = parent_rigid_body {
                filter = filter.exclude_rigid_body(parent);
            } else if let Some(excl_co) = exclude_collider {
                filter = filter.exclude_collider(excl_co)
            };

            let collisions = &mut world.character_collisions_collector;
            collisions.clear();

            let movement = raw_controller.move_shape(
                world.integration_parameters.dt,
                &world.bodies,
                &world.colliders,
                &world.query_pipeline,
                character_shape,
                &character_pos,
                (translation / physics_scale).into(),
                filter,
                |c| collisions.push(c),
            );

            if controller.apply_impulse_to_dynamic_bodies {
                for collision in &*collisions {
                    raw_controller.solve_character_collision_impulses(
                        world.integration_parameters.dt,
                        &mut world.bodies,
                        &world.colliders,
                        &world.query_pipeline,
                        character_shape,
                        character_mass,
                        collision,
                        filter,
                    )
                }
            }

            if let Ok(mut transform) = transforms.get_mut(entity_to_move) {
                // TODO: take the parent’s GlobalTransform rotation into account?
                transform.translation.x += movement.translation.x * physics_scale;
                transform.translation.y += movement.translation.y * physics_scale;
                #[cfg(feature = "dim3")]
                {
                    transform.translation.z += movement.translation.z * physics_scale;
                }
            }

            let converted_collisions = world
                .character_collisions_collector
                .iter()
                .filter_map(|c| CharacterCollision::from_raw(world, c));

            if let Some(mut output) = output {
                output.desired_translation = controller.translation.unwrap(); // Already takes the physics_scale into account.
                output.effective_translation = (movement.translation * physics_scale).into();
                output.grounded = movement.grounded;
                output.collisions.clear();
                output.collisions.extend(converted_collisions);
            } else {
                commands
                    .entity(entity)
                    .insert(KinematicCharacterControllerOutput {
                        desired_translation: controller.translation.unwrap(), // Already takes the physics_scale into account.
                        effective_translation: (movement.translation * physics_scale).into(),
                        grounded: movement.grounded,
                        collisions: converted_collisions.collect(),
                    });
            }

            controller.translation = None;
        }
    }
}

#[cfg(test)]
mod tests {
    #[cfg(all(feature = "dim3", feature = "async-collider"))]
    use bevy::prelude::{Capsule3d, Cuboid};
    use bevy::{
        asset::AssetPlugin,
        ecs::event::Events,
        render::{
            settings::{RenderCreation, WgpuSettings},
            RenderPlugin,
        },
        scene::ScenePlugin,
        time::TimePlugin,
        window::WindowPlugin,
    };
    use rapier::prelude::CollisionEventFlags;
    use std::f32::consts::PI;

    use super::*;
    use crate::plugin::{context::DEFAULT_WORLD_ID, NoUserData, RapierPhysicsPlugin};

    #[test]
    fn colliding_entities_updates() {
        let mut app = App::new();
        app.add_event::<CollisionEvent>()
            .add_systems(Update, update_colliding_entities);

        let entity1 = app.world.spawn(CollidingEntities::default()).id();
        let entity2 = app.world.spawn(CollidingEntities::default()).id();

        let mut collision_events = app
            .world
            .get_resource_mut::<Events<CollisionEvent>>()
            .unwrap();
        collision_events.send(CollisionEvent::Started(
            entity1,
            entity2,
            CollisionEventFlags::SENSOR,
        ));

        app.update();

        let colliding_entities1 = app
            .world
            .entity(entity1)
            .get::<CollidingEntities>()
            .unwrap();
        assert_eq!(
            colliding_entities1.len(),
            1,
            "There should be one colliding entity"
        );
        assert_eq!(
            colliding_entities1.iter().next().unwrap(),
            entity2,
            "Colliding entity should be equal to the second entity"
        );

        let colliding_entities2 = app
            .world
            .entity(entity2)
            .get::<CollidingEntities>()
            .unwrap();
        assert_eq!(
            colliding_entities2.len(),
            1,
            "There should be one colliding entity"
        );
        assert_eq!(
            colliding_entities2.iter().next().unwrap(),
            entity1,
            "Colliding entity should be equal to the first entity"
        );

        let mut collision_events = app
            .world
            .get_resource_mut::<Events<CollisionEvent>>()
            .unwrap();
        collision_events.send(CollisionEvent::Stopped(
            entity1,
            entity2,
            CollisionEventFlags::SENSOR,
        ));

        app.update();

        let colliding_entities1 = app
            .world
            .entity(entity1)
            .get::<CollidingEntities>()
            .unwrap();
        assert!(
            colliding_entities1.is_empty(),
            "Colliding entity should be removed from the CollidingEntities component when the collision ends"
        );

        let colliding_entities2 = app
            .world
            .entity(entity2)
            .get::<CollidingEntities>()
            .unwrap();
        assert!(
            colliding_entities2.is_empty(),
            "Colliding entity should be removed from the CollidingEntities component when the collision ends"
        );
    }

    #[test]
    #[cfg(all(feature = "dim3", feature = "async-collider"))]
    fn async_collider_initializes() {
        let mut app = App::new();
        app.add_plugins(HeadlessRenderPlugin)
            .add_systems(Update, init_async_colliders);

        let mut meshes = app.world.resource_mut::<Assets<Mesh>>();
        let cube = meshes.add(Cuboid::default());

        let entity = app.world.spawn((cube, AsyncCollider::default())).id();

        app.update();

        let entity = app.world.entity(entity);
        assert!(
            entity.get::<Collider>().is_some(),
            "Collider component should be added"
        );
        assert!(
            entity.get::<AsyncCollider>().is_none(),
            "AsyncCollider component should be removed after Collider component creation"
        );
    }

    #[test]
    #[cfg(all(feature = "dim3", feature = "async-collider"))]
    fn async_scene_collider_initializes() {
        let mut app = App::new();
        app.add_plugins(HeadlessRenderPlugin)
            .add_systems(PostUpdate, init_async_scene_colliders);

        let mut meshes = app.world.resource_mut::<Assets<Mesh>>();
        let cube_handle = meshes.add(Cuboid::default());
        let capsule_handle = meshes.add(Capsule3d::default());
        let cube = app.world.spawn((Name::new("Cube"), cube_handle)).id();
        let capsule = app.world.spawn((Name::new("Capsule"), capsule_handle)).id();

        let mut scenes = app.world.resource_mut::<Assets<Scene>>();
        let scene = scenes.add(Scene::new(World::new()));

        let mut named_shapes = bevy::utils::HashMap::new();
        named_shapes.insert("Capsule".to_string(), None);
        let parent = app
            .world
            .spawn((
                scene,
                AsyncSceneCollider {
                    named_shapes,
                    ..Default::default()
                },
            ))
            .push_children(&[cube, capsule])
            .id();

        app.update();

        assert!(
            app.world.entity(cube).get::<Collider>().is_some(),
            "Collider component should be added for cube"
        );
        assert!(
            app.world.entity(capsule).get::<Collider>().is_none(),
            "Collider component shouldn't be added for capsule"
        );
        assert!(
            app.world.entity(parent).get::<AsyncCollider>().is_none(),
            "AsyncSceneCollider component should be removed after Collider components creation"
        );
    }

    #[test]
    fn transform_propagation() {
        let mut app = App::new();
        app.add_plugins((
            HeadlessRenderPlugin,
            TransformPlugin,
            TimePlugin,
            RapierPhysicsPlugin::<NoUserData>::default(),
        ));

        let zero = (Transform::default(), Transform::default());

        let different = (
            Transform {
                translation: Vec3::X * 10.0,
                rotation: Quat::from_rotation_x(PI),
                ..Default::default()
            },
            Transform {
                translation: Vec3::Y * 10.0,
                rotation: Quat::from_rotation_x(PI),
                ..Default::default()
            },
        );

        let same = (different.0, different.0);

        for (child_transform, parent_transform) in [zero, same, different] {
            let child = app
                .world
                .spawn((
                    TransformBundle::from(child_transform),
                    RigidBody::Fixed,
                    Collider::ball(1.0),
                ))
                .id();

            app.world
                .spawn(TransformBundle::from(parent_transform))
                .push_children(&[child]);

            app.update();

            let child_transform = app.world.entity(child).get::<GlobalTransform>().unwrap();
            let context = app.world.resource::<RapierContext>();
            let world = context
                .get_world(DEFAULT_WORLD_ID)
                .expect("The default world should exist.");

            let child_handle = world.entity2body[&child];
            let child_body = world.bodies.get(child_handle).unwrap();
            let body_transform =
                utils::iso_to_transform(child_body.position(), world.physics_scale);
            assert_eq!(
                GlobalTransform::from(body_transform),
                *child_transform,
                "Collider transform should have have global rotation and translation"
            );
        }
    }

    #[test]
    fn transform_propagation2() {
        let mut app = App::new();
        app.add_plugins((
            HeadlessRenderPlugin,
            TransformPlugin,
            TimePlugin,
            RapierPhysicsPlugin::<NoUserData>::default(),
        ));

        let zero = (Transform::default(), Transform::default());

        let different = (
            Transform {
                translation: Vec3::X * 10.0,
                // NOTE: in 2D the test will fail if the rotation is wrt. an axis
                //       other than Z because 2D physics objects can’t rotate wrt.
                //       other axes.
                rotation: Quat::from_rotation_z(PI),
                ..Default::default()
            },
            Transform {
                translation: Vec3::Y * 10.0,
                rotation: Quat::from_rotation_z(PI),
                ..Default::default()
            },
        );

        let same = (different.0, different.0);

        for (child_transform, parent_transform) in [zero, same, different] {
            let child = app
                .world
                .spawn((TransformBundle::from(child_transform), Collider::ball(1.0)))
                .id();

            let parent = app
                .world
                .spawn((TransformBundle::from(parent_transform), RigidBody::Fixed))
                .push_children(&[child])
                .id();

            app.update();

            let child_transform = app
                .world
                .entity(child)
                .get::<GlobalTransform>()
                .unwrap()
                .compute_transform();
            let context = app.world.resource::<RapierContext>();
            let world = context
                .get_world(DEFAULT_WORLD_ID)
                .expect("The default world should exist.");

            let parent_handle = world.entity2body[&parent];
            let parent_body = world.bodies.get(parent_handle).unwrap();
            let child_collider_handle = parent_body.colliders()[0];
            let child_collider = world.colliders.get(child_collider_handle).unwrap();
            let body_transform =
                utils::iso_to_transform(child_collider.position(), world.physics_scale);
            approx::assert_relative_eq!(
                body_transform.translation,
                child_transform.translation,
                epsilon = 1.0e-5
            );

            // Adjust signs to account for the quaternion’s double covering.
            let comparison_child_rotation =
                if body_transform.rotation.w * child_transform.rotation.w < 0.0 {
                    -child_transform.rotation
                } else {
                    child_transform.rotation
                };

            approx::assert_relative_eq!(
                body_transform.rotation,
                comparison_child_rotation,
                epsilon = 1.0e-5
            );
            approx::assert_relative_eq!(body_transform.scale, child_transform.scale,);
        }
    }

    // Allows run tests for systems containing rendering related things without GPU
    struct HeadlessRenderPlugin;

    impl Plugin for HeadlessRenderPlugin {
        fn build(&self, app: &mut App) {
            app.add_plugins((
                WindowPlugin::default(),
                AssetPlugin::default(),
                ScenePlugin,
                RenderPlugin {
                    render_creation: RenderCreation::Automatic(WgpuSettings {
                        backends: None,
                        ..Default::default()
                    }),
                    ..Default::default()
                },
                ImagePlugin::default(),
            ));
        }
    }
}<|MERGE_RESOLUTION|>--- conflicted
+++ resolved
@@ -15,20 +15,16 @@
 use crate::plugin::configuration::{SimulationToRenderTime, TimestepMode};
 use crate::plugin::{RapierConfiguration, RapierContext};
 use crate::prelude::{
-<<<<<<< HEAD
-    BevyPhysicsHooks, BevyPhysicsHooksAdapter, CollidingEntities, KinematicCharacterController,
-    KinematicCharacterControllerOutput, MassModifiedEvent, PhysicsWorld, Real, RigidBodyDisabled,
-=======
     AdditionalSolverIterations, BevyPhysicsHooks, BevyPhysicsHooksAdapter, CollidingEntities,
     KinematicCharacterController, KinematicCharacterControllerOutput, MassModifiedEvent,
-    RigidBodyDisabled,
->>>>>>> 6aa960b6
+    PhysicsWorld, RapierWorld, Real, RigidBodyDisabled, WorldId, DEFAULT_WORLD_ID,
 };
 use crate::utils;
 use bevy::ecs::system::{StaticSystemParam, SystemParamItem};
 use bevy::prelude::*;
 use rapier::prelude::*;
 use std::collections::HashMap;
+use crate::control::CharacterCollision;
 
 #[cfg(all(feature = "dim3", feature = "async-collider"))]
 use {
@@ -36,12 +32,6 @@
     bevy::scene::SceneInstance,
 };
 
-use crate::control::CharacterCollision;
-#[cfg(feature = "dim2")]
-use bevy::math::Vec3Swizzles;
-
-use super::context::{RapierWorld, DEFAULT_WORLD_ID};
-use super::WorldId;
 
 /// Components that will be updated after a physics step.
 pub type RigidBodyWritebackComponents<'a> = (
@@ -68,13 +58,12 @@
     Option<&'a Ccd>,
     Option<&'a Dominance>,
     Option<&'a Sleeping>,
-    Option<&'a Damping>,
-    Option<&'a RigidBodyDisabled>,
-<<<<<<< HEAD
-    Option<&'a PhysicsWorld>,
-=======
-    Option<&'a AdditionalSolverIterations>,
->>>>>>> 6aa960b6
+    (
+        Option<&'a Damping>,
+        Option<&'a RigidBodyDisabled>,
+        Option<&'a PhysicsWorld>,
+        Option<&'a AdditionalSolverIterations>,
+    ),
 );
 
 /// Components related to colliders.
@@ -541,7 +530,6 @@
         ),
         Changed<ExternalImpulse>,
     >,
-<<<<<<< HEAD
     changed_gravity_scale: Query<
         (&RapierRigidBodyHandle, &GravityScale, Option<&PhysicsWorld>),
         Changed<GravityScale>,
@@ -559,29 +547,25 @@
         (&RapierRigidBodyHandle, &Damping, Option<&PhysicsWorld>),
         Changed<Damping>,
     >,
-    changed_disabled: Query<
-        (
-            &RapierRigidBodyHandle,
-            &RigidBodyDisabled,
-            Option<&PhysicsWorld>,
-        ),
-        Changed<RigidBodyDisabled>,
-    >,
-
-=======
-    changed_gravity_scale: Query<(&RapierRigidBodyHandle, &GravityScale), Changed<GravityScale>>,
-    changed_ccd: Query<(&RapierRigidBodyHandle, &Ccd), Changed<Ccd>>,
-    changed_dominance: Query<(&RapierRigidBodyHandle, &Dominance), Changed<Dominance>>,
-    changed_sleeping: Query<(&RapierRigidBodyHandle, &Sleeping), Changed<Sleeping>>,
-    changed_damping: Query<(&RapierRigidBodyHandle, &Damping), Changed<Damping>>,
     (changed_disabled, changed_additional_solver_iterations): (
-        Query<(&RapierRigidBodyHandle, &RigidBodyDisabled), Changed<RigidBodyDisabled>>,
         Query<
-            (&RapierRigidBodyHandle, &AdditionalSolverIterations),
+            (
+                &RapierRigidBodyHandle,
+                &RigidBodyDisabled,
+                Option<&PhysicsWorld>,
+            ),
+            Changed<RigidBodyDisabled>,
+        >,
+        Query<
+            (
+                &RapierRigidBodyHandle,
+                &AdditionalSolverIterations,
+                Option<&PhysicsWorld>,
+            ),
             Changed<AdditionalSolverIterations>,
         >,
     ),
->>>>>>> 6aa960b6
+
     mut mass_modified: EventWriter<MassModifiedEvent>,
 ) {
     // Deal with sleeping first, because other changes may then wake-up the
@@ -744,21 +728,20 @@
         }
     }
 
-<<<<<<< HEAD
+    for (handle, additional_solver_iters, world_within) in
+        changed_additional_solver_iterations.iter()
+    {
+        let world = get_world(world_within, &mut context);
+
+        if let Some(rb) = world.bodies.get_mut(handle.0) {
+            rb.set_additional_solver_iterations(additional_solver_iters.0);
+        }
+    }
+
     for (handle, locked_axes, world_within) in changed_locked_axes.iter() {
         let world = get_world(world_within, &mut context);
 
         if let Some(rb) = world.bodies.get_mut(handle.0) {
-=======
-    for (handle, additional_solver_iters) in changed_additional_solver_iterations.iter() {
-        if let Some(rb) = context.bodies.get_mut(handle.0) {
-            rb.set_additional_solver_iterations(additional_solver_iters.0);
-        }
-    }
-
-    for (handle, locked_axes) in changed_locked_axes.iter() {
-        if let Some(rb) = context.bodies.get_mut(handle.0) {
->>>>>>> 6aa960b6
             rb.set_locked_axes((*locked_axes).into(), true);
         }
     }
@@ -1625,13 +1608,7 @@
         ccd,
         dominance,
         sleep,
-        damping,
-        disabled,
-<<<<<<< HEAD
-        world_within,
-=======
-        additional_solver_iters,
->>>>>>> 6aa960b6
+        (damping, disabled, world_within, additional_solver_iters),
     ) in rigid_bodies.iter()
     {
         let world = get_world(world_within, &mut context);
@@ -1866,11 +1843,7 @@
     orphan_impulse_joints: Query<Entity, (With<RapierImpulseJointHandle>, Without<ImpulseJoint>)>,
     orphan_multibody_joints: Query<
         Entity,
-        (
-            With<RapierMultibodyJointHandle>,
-            Without<MultibodyJoint>,
-            Option<&PhysicsWorld>,
-        ),
+        (With<RapierMultibodyJointHandle>, Without<MultibodyJoint>),
     >,
 
     mut removed_sensors: RemovedComponents<Sensor>,
