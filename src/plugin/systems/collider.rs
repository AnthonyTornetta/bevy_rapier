use crate::dynamics::ReadMassProperties;
use crate::geometry::Collider;
use crate::plugin::context::systemparams::{RapierEntity, RAPIER_CONTEXT_EXPECT_ERROR};
use crate::plugin::context::RapierContextEntityLink;
use crate::plugin::{
    context::{DefaultRapierContext, RapierContextColliders, RapierRigidBodySet},
    RapierConfiguration,
};
use crate::prelude::{
    ActiveCollisionTypes, ActiveEvents, ActiveHooks, ColliderDisabled, ColliderMassProperties,
    ColliderScale, CollidingEntities, CollisionEvent, CollisionGroups, ContactForceEventThreshold,
    ContactSkin, Friction, MassModifiedEvent, MassProperties, RapierColliderHandle,
    RapierRigidBodyHandle, Restitution, Sensor, SolverGroups,
};
use crate::utils;
use bevy::prelude::*;
use rapier::dynamics::RigidBodyHandle;
use rapier::geometry::ColliderBuilder;
#[cfg(all(feature = "dim3", feature = "async-collider"))]
use {
    crate::prelude::{AsyncCollider, AsyncSceneCollider},
    bevy::scene::SceneInstance,
};

#[cfg(feature = "dim2")]
use bevy::math::Vec3Swizzles;

/// Components related to colliders.
pub type ColliderComponents<'a> = (
    (Entity, Option<&'a RapierContextEntityLink>),
    &'a Collider,
    Option<&'a Sensor>,
    Option<&'a ColliderMassProperties>,
    Option<&'a ActiveEvents>,
    Option<&'a ActiveHooks>,
    Option<&'a ActiveCollisionTypes>,
    Option<&'a Friction>,
    Option<&'a Restitution>,
    Option<&'a ContactSkin>,
    Option<&'a CollisionGroups>,
    Option<&'a SolverGroups>,
    Option<&'a ContactForceEventThreshold>,
    Option<&'a ColliderDisabled>,
);

/// System responsible for applying [`GlobalTransform`] scale and/or [`ColliderScale`] to
/// colliders.
pub fn apply_scale(
    config: Query<&RapierConfiguration>,
    mut changed_collider_scales: Query<
        (
            &mut Collider,
            &RapierContextEntityLink,
            &GlobalTransform,
            Option<&ColliderScale>,
        ),
        Or<(
            Changed<Collider>,
            Changed<GlobalTransform>,
            Changed<ColliderScale>,
        )>,
    >,
) {
    for (mut shape, link, transform, custom_scale) in changed_collider_scales.iter_mut() {
        let config = config.get(link.0).unwrap();
        #[cfg(feature = "dim2")]
        let effective_scale = match custom_scale {
            Some(ColliderScale::Absolute(scale)) => *scale,
            Some(ColliderScale::Relative(scale)) => {
                *scale * transform.compute_transform().scale.xy()
            }
            None => transform.compute_transform().scale.xy(),
        };
        #[cfg(feature = "dim3")]
        let effective_scale = match custom_scale {
            Some(ColliderScale::Absolute(scale)) => *scale,
            Some(ColliderScale::Relative(scale)) => *scale * transform.compute_transform().scale,
            None => transform.compute_transform().scale,
        };

        if shape.scale != crate::geometry::get_snapped_scale(effective_scale) {
            shape.set_scale(effective_scale, config.scaled_shape_subdivision);
        }
    }
}

/// System responsible for applying changes the user made to a collider-related component.
pub fn apply_collider_user_changes(
    mut context: Query<(&RapierRigidBodySet, &mut RapierContextColliders)>,
    config: Query<&RapierConfiguration>,
    (changed_collider_transforms, parent_query, transform_query): (
        Query<
            (RapierEntity, &RapierColliderHandle, &GlobalTransform),
            (Without<RapierRigidBodyHandle>, Changed<GlobalTransform>),
        >,
        Query<&Parent>,
        Query<&Transform>,
    ),

    changed_shapes: Query<(RapierEntity, &RapierColliderHandle, &Collider), Changed<Collider>>,
    changed_active_events: Query<
        (RapierEntity, &RapierColliderHandle, &ActiveEvents),
        Changed<ActiveEvents>,
    >,
    changed_active_hooks: Query<
        (RapierEntity, &RapierColliderHandle, &ActiveHooks),
        Changed<ActiveHooks>,
    >,
    changed_active_collision_types: Query<
        (RapierEntity, &RapierColliderHandle, &ActiveCollisionTypes),
        Changed<ActiveCollisionTypes>,
    >,
    (changed_friction, changed_restitution, changed_contact_skin): (
        Query<(RapierEntity, &RapierColliderHandle, &Friction), Changed<Friction>>,
        Query<(RapierEntity, &RapierColliderHandle, &Restitution), Changed<Restitution>>,
        Query<(RapierEntity, &RapierColliderHandle, &ContactSkin), Changed<ContactSkin>>,
    ),
    changed_collision_groups: Query<
        (RapierEntity, &RapierColliderHandle, &CollisionGroups),
        Changed<CollisionGroups>,
    >,
    changed_solver_groups: Query<
        (RapierEntity, &RapierColliderHandle, &SolverGroups),
        Changed<SolverGroups>,
    >,
    changed_sensors: Query<(RapierEntity, &RapierColliderHandle, &Sensor), Changed<Sensor>>,
    changed_disabled: Query<
        (RapierEntity, &RapierColliderHandle, &ColliderDisabled),
        Changed<ColliderDisabled>,
    >,
    changed_contact_force_threshold: Query<
        (
            RapierEntity,
            &RapierColliderHandle,
            &ContactForceEventThreshold,
        ),
        Changed<ContactForceEventThreshold>,
    >,
    changed_collider_mass_props: Query<
        (RapierEntity, &RapierColliderHandle, &ColliderMassProperties),
        Changed<ColliderMassProperties>,
    >,

    mut mass_modified: EventWriter<MassModifiedEvent>,
) {
    for (rapier_entity, handle, transform) in changed_collider_transforms.iter() {
        let (rigidbody_set, mut context_colliders) = context
            .get_mut(rapier_entity.rapier_context_link.0)
            .expect(RAPIER_CONTEXT_EXPECT_ERROR);
        if context_colliders
            .collider_parent(rigidbody_set, rapier_entity.entity)
            .is_some()
        {
            let (_, collider_position) = collider_offset(
                rapier_entity.entity,
                rigidbody_set,
                &parent_query,
                &transform_query,
            );

<<<<<<< HEAD
            if let Some(co) = context.colliders.get_mut(handle.0) {
                let new_pos = utils::transform_to_iso(&collider_position);

                if co
                    .position_wrt_parent()
                    .map(|pos| *pos != new_pos)
                    .unwrap_or(true)
                {
                    co.set_position_wrt_parent(new_pos);
                }
            }
        } else if let Some(co) = context.colliders.get_mut(handle.0) {
            let new_pos = utils::transform_to_iso(&transform.compute_transform());

            if *co.position() != new_pos {
                co.set_position(utils::transform_to_iso(&transform.compute_transform()));
            }
=======
            if let Some(co) = context_colliders.colliders.get_mut(handle.0) {
                co.set_position_wrt_parent(utils::transform_to_iso(&collider_position));
            }
        } else if let Some(co) = context_colliders.colliders.get_mut(handle.0) {
            co.set_position(utils::transform_to_iso(&transform.compute_transform()))
>>>>>>> c25fae6a
        }
    }

    for (rapier_entity, handle, shape) in changed_shapes.iter() {
        let (rigidbody_set, mut context_colliders) = context
            .get_mut(rapier_entity.rapier_context_link.0)
            .expect(RAPIER_CONTEXT_EXPECT_ERROR);
        let config = config.get(rapier_entity.rapier_context_link.0).unwrap();
        if let Some(co) = context_colliders.colliders.get_mut(handle.0) {
            let mut scaled_shape = shape.clone();
            scaled_shape.set_scale(shape.scale, config.scaled_shape_subdivision);
            co.set_shape(scaled_shape.raw.clone());

            if let Some(body) = co.parent() {
                if let Some(body_entity) = rigidbody_set.rigid_body_entity(body) {
                    mass_modified.send(body_entity.into());
                }
            }
        }
    }

    for (rapier_entity, handle, active_events) in changed_active_events.iter() {
        let (_, mut context_colliders) = context
            .get_mut(rapier_entity.rapier_context_link.0)
            .expect(RAPIER_CONTEXT_EXPECT_ERROR);
        if let Some(co) = context_colliders.colliders.get_mut(handle.0) {
            co.set_active_events((*active_events).into())
        }
    }

    for (rapier_entity, handle, active_hooks) in changed_active_hooks.iter() {
        let (_, mut context_colliders) = context
            .get_mut(rapier_entity.rapier_context_link.0)
            .expect(RAPIER_CONTEXT_EXPECT_ERROR);
        if let Some(co) = context_colliders.colliders.get_mut(handle.0) {
            co.set_active_hooks((*active_hooks).into())
        }
    }

    for (rapier_entity, handle, active_collision_types) in changed_active_collision_types.iter() {
        let (_, mut context_colliders) = context
            .get_mut(rapier_entity.rapier_context_link.0)
            .expect(RAPIER_CONTEXT_EXPECT_ERROR);
        if let Some(co) = context_colliders.colliders.get_mut(handle.0) {
            co.set_active_collision_types((*active_collision_types).into())
        }
    }

    for (rapier_entity, handle, friction) in changed_friction.iter() {
        let (_, mut context_colliders) = context
            .get_mut(rapier_entity.rapier_context_link.0)
            .expect(RAPIER_CONTEXT_EXPECT_ERROR);
        if let Some(co) = context_colliders.colliders.get_mut(handle.0) {
            co.set_friction(friction.coefficient);
            co.set_friction_combine_rule(friction.combine_rule.into());
        }
    }

    for (rapier_entity, handle, restitution) in changed_restitution.iter() {
        let (_, mut context_colliders) = context
            .get_mut(rapier_entity.rapier_context_link.0)
            .expect(RAPIER_CONTEXT_EXPECT_ERROR);
        if let Some(co) = context_colliders.colliders.get_mut(handle.0) {
            co.set_restitution(restitution.coefficient);
            co.set_restitution_combine_rule(restitution.combine_rule.into());
        }
    }

    for (rapier_entity, handle, contact_skin) in changed_contact_skin.iter() {
        let (_, mut context_colliders) = context
            .get_mut(rapier_entity.rapier_context_link.0)
            .expect(RAPIER_CONTEXT_EXPECT_ERROR);
        if let Some(co) = context_colliders.colliders.get_mut(handle.0) {
            co.set_contact_skin(contact_skin.0);
        }
    }

    for (rapier_entity, handle, collision_groups) in changed_collision_groups.iter() {
        let (_, mut context_colliders) = context
            .get_mut(rapier_entity.rapier_context_link.0)
            .expect(RAPIER_CONTEXT_EXPECT_ERROR);
        if let Some(co) = context_colliders.colliders.get_mut(handle.0) {
            co.set_collision_groups((*collision_groups).into());
        }
    }

    for (rapier_entity, handle, solver_groups) in changed_solver_groups.iter() {
        let (_, mut context_colliders) = context
            .get_mut(rapier_entity.rapier_context_link.0)
            .expect(RAPIER_CONTEXT_EXPECT_ERROR);
        if let Some(co) = context_colliders.colliders.get_mut(handle.0) {
            co.set_solver_groups((*solver_groups).into());
        }
    }

    for (rapier_entity, handle, _) in changed_sensors.iter() {
        let (_, mut context_colliders) = context
            .get_mut(rapier_entity.rapier_context_link.0)
            .expect(RAPIER_CONTEXT_EXPECT_ERROR);
        if let Some(co) = context_colliders.colliders.get_mut(handle.0) {
            co.set_sensor(true);
        }
    }

    for (rapier_entity, handle, _) in changed_disabled.iter() {
        let (_, mut context_colliders) = context
            .get_mut(rapier_entity.rapier_context_link.0)
            .expect(RAPIER_CONTEXT_EXPECT_ERROR);
        if let Some(co) = context_colliders.colliders.get_mut(handle.0) {
            co.set_enabled(false);
        }
    }

    for (rapier_entity, handle, threshold) in changed_contact_force_threshold.iter() {
        let (_, mut context_colliders) = context
            .get_mut(rapier_entity.rapier_context_link.0)
            .expect(RAPIER_CONTEXT_EXPECT_ERROR);
        if let Some(co) = context_colliders.colliders.get_mut(handle.0) {
            co.set_contact_force_event_threshold(threshold.0);
        }
    }

    for (rapier_entity, handle, mprops) in changed_collider_mass_props.iter() {
        let (rigidbody_set, mut context_colliders) = context
            .get_mut(rapier_entity.rapier_context_link.0)
            .expect(RAPIER_CONTEXT_EXPECT_ERROR);
        if let Some(co) = context_colliders.colliders.get_mut(handle.0) {
            match mprops {
                ColliderMassProperties::Density(density) => co.set_density(*density),
                ColliderMassProperties::Mass(mass) => co.set_mass(*mass),
                ColliderMassProperties::MassProperties(mprops) => {
                    co.set_mass_properties(mprops.into_rapier())
                }
            }

            if let Some(body) = co.parent() {
                if let Some(body_entity) = rigidbody_set.rigid_body_entity(body) {
                    mass_modified.send(body_entity.into());
                }
            }
        }
    }
}

pub(crate) fn collider_offset(
    entity: Entity,
    rigidbody_set: &RapierRigidBodySet,
    parent_query: &Query<&Parent>,
    transform_query: &Query<&Transform>,
) -> (Option<RigidBodyHandle>, Transform) {
    let mut body_entity = entity;
    let mut body_handle = rigidbody_set.entity2body.get(&body_entity).copied();
    let mut child_transform = Transform::default();
    while body_handle.is_none() {
        if let Ok(parent_entity) = parent_query.get(body_entity) {
            if let Ok(transform) = transform_query.get(body_entity) {
                child_transform = *transform * child_transform;
            }
            body_entity = parent_entity.get();
        } else {
            break;
        }

        body_handle = rigidbody_set.entity2body.get(&body_entity).copied();
    }

    if body_handle.is_some() {
        if let Ok(transform) = transform_query.get(body_entity) {
            let scale_transform = Transform {
                scale: transform.scale,
                ..default()
            };

            child_transform = scale_transform * child_transform;
        }
    }

    (body_handle, child_transform)
}

/// System responsible for creating new Rapier colliders from the related `bevy_rapier` components.
pub fn init_colliders(
    mut commands: Commands,
    config: Query<&RapierConfiguration>,
    mut context_access: Query<(&mut RapierRigidBodySet, &mut RapierContextColliders)>,
    default_context_access: Query<Entity, With<DefaultRapierContext>>,
    colliders: Query<(ColliderComponents, Option<&GlobalTransform>), Without<RapierColliderHandle>>,
    mut rigid_body_mprops: Query<&mut ReadMassProperties>,
    parent_query: Query<&Parent>,
    transform_query: Query<&Transform>,
) {
    for (
        (
            (entity, entity_context_link),
            shape,
            sensor,
            mprops,
            active_events,
            active_hooks,
            active_collision_types,
            friction,
            restitution,
            contact_skin,
            collision_groups,
            solver_groups,
            contact_force_event_threshold,
            disabled,
        ),
        global_transform,
    ) in colliders.iter()
    {
        // Get rapier context from RapierContextEntityLink or insert its default value.
        let context_entity = entity_context_link.map_or_else(
            || {
                let context_entity = default_context_access.get_single().ok()?;
                commands
                    .entity(entity)
                    .insert(RapierContextEntityLink(context_entity));
                Some(context_entity)
            },
            |link| Some(link.0),
        );
        let Some(context_entity) = context_entity else {
            continue;
        };

        let config = config.get(context_entity).unwrap_or_else(|_| {
            panic!("Failed to retrieve `RapierConfiguration` on entity {context_entity}.")
        });

        let Some(mut rigidbody_set_collider_set) = context_access.get_mut(context_entity).ok()
        else {
            log::error!("Could not find entity {context_entity} with rapier context while initializing {entity}");
            continue;
        };
        let context_colliders = &mut *rigidbody_set_collider_set.1;
        let rigidbody_set = &mut *rigidbody_set_collider_set.0;
        let mut scaled_shape = shape.clone();
        scaled_shape.set_scale(shape.scale, config.scaled_shape_subdivision);
        let mut builder = ColliderBuilder::new(scaled_shape.raw.clone());

        builder = builder.sensor(sensor.is_some());
        builder = builder.enabled(disabled.is_none());

        if let Some(mprops) = mprops {
            builder = match mprops {
                ColliderMassProperties::Density(density) => builder.density(*density),
                ColliderMassProperties::Mass(mass) => builder.mass(*mass),
                ColliderMassProperties::MassProperties(mprops) => {
                    builder.mass_properties(mprops.into_rapier())
                }
            };
        }

        if let Some(active_events) = active_events {
            builder = builder.active_events((*active_events).into());
        }

        if let Some(active_hooks) = active_hooks {
            builder = builder.active_hooks((*active_hooks).into());
        }

        if let Some(active_collision_types) = active_collision_types {
            builder = builder.active_collision_types((*active_collision_types).into());
        }

        if let Some(friction) = friction {
            builder = builder
                .friction(friction.coefficient)
                .friction_combine_rule(friction.combine_rule.into());
        }

        if let Some(restitution) = restitution {
            builder = builder
                .restitution(restitution.coefficient)
                .restitution_combine_rule(restitution.combine_rule.into());
        }

        if let Some(contact_skin) = contact_skin {
            builder = builder.contact_skin(contact_skin.0);
        }

        if let Some(collision_groups) = collision_groups {
            builder = builder.collision_groups((*collision_groups).into());
        }

        if let Some(solver_groups) = solver_groups {
            builder = builder.solver_groups((*solver_groups).into());
        }

        if let Some(threshold) = contact_force_event_threshold {
            builder = builder.contact_force_event_threshold(threshold.0);
        }
        let body_entity = entity;
        let (body_handle, child_transform) =
            collider_offset(entity, rigidbody_set, &parent_query, &transform_query);

        builder = builder.user_data(entity.to_bits() as u128);

        let handle = if let Some(body_handle) = body_handle {
            builder = builder.position(utils::transform_to_iso(&child_transform));
            let handle = context_colliders.colliders.insert_with_parent(
                builder,
                body_handle,
                &mut rigidbody_set.bodies,
            );
            if let Ok(mut mprops) = rigid_body_mprops.get_mut(body_entity) {
                // Inserting the collider changed the rigid-body’s mass properties.
                // Read them back from the engine.
                if let Some(parent_body) = rigidbody_set.bodies.get(body_handle) {
                    mprops.set(MassProperties::from_rapier(
                        parent_body.mass_properties().local_mprops,
                    ));
                }
            }
            handle
        } else {
            let global_transform = global_transform.cloned().unwrap_or_default();
            builder = builder.position(utils::transform_to_iso(
                &global_transform.compute_transform(),
            ));
            context_colliders.colliders.insert(builder)
        };

        commands.entity(entity).insert(RapierColliderHandle(handle));
        context_colliders.entity2collider.insert(entity, handle);
    }
}

/// System responsible for creating `Collider` components from `AsyncCollider` components if the
/// corresponding mesh has become available.
#[cfg(all(feature = "dim3", feature = "async-collider"))]
pub fn init_async_colliders(
    mut commands: Commands,
    meshes: Res<Assets<Mesh>>,
    async_colliders: Query<(Entity, &Mesh3d, &AsyncCollider)>,
) {
    for (entity, mesh_handle, async_collider) in async_colliders.iter() {
        if let Some(mesh) = meshes.get(mesh_handle) {
            match Collider::from_bevy_mesh(mesh, &async_collider.0) {
                Some(collider) => {
                    commands
                        .entity(entity)
                        .insert(collider)
                        .remove::<AsyncCollider>();
                }
                None => error!("Unable to generate collider from mesh {:?}", mesh),
            }
        }
    }
}

/// System responsible for creating `Collider` components from `AsyncSceneCollider` components if the
/// corresponding scene has become available.
#[cfg(all(feature = "dim3", feature = "async-collider"))]
pub fn init_async_scene_colliders(
    mut commands: Commands,
    meshes: Res<Assets<Mesh>>,
    scene_spawner: Res<SceneSpawner>,
    async_colliders: Query<(Entity, &SceneInstance, &AsyncSceneCollider)>,
    children: Query<&Children>,
    mesh_handles: Query<(&Name, &Mesh3d)>,
) {
    for (scene_entity, scene_instance, async_collider) in async_colliders.iter() {
        if scene_spawner.instance_is_ready(**scene_instance) {
            for child_entity in children.iter_descendants(scene_entity) {
                if let Ok((name, handle)) = mesh_handles.get(child_entity) {
                    let shape = async_collider
                        .named_shapes
                        .get(name.as_str())
                        .unwrap_or(&async_collider.shape);
                    if let Some(shape) = shape {
                        let mesh = meshes.get(handle).unwrap(); // NOTE: Mesh is already loaded
                        match Collider::from_bevy_mesh(mesh, shape) {
                            Some(collider) => {
                                commands.entity(child_entity).insert(collider);
                            }
                            None => error!(
                                "Unable to generate collider from mesh {:?} with name {}",
                                mesh, name
                            ),
                        }
                    }
                }
            }

            commands.entity(scene_entity).remove::<AsyncSceneCollider>();
        }
    }
}

/// Adds entity to [`CollidingEntities`] on starting collision and removes from it when the
/// collision ends.
pub fn update_colliding_entities(
    mut collision_events: EventReader<CollisionEvent>,
    mut colliding_entities: Query<&mut CollidingEntities>,
) {
    for event in collision_events.read() {
        match event.to_owned() {
            CollisionEvent::Started(entity1, entity2, _) => {
                if let Ok(mut entities) = colliding_entities.get_mut(entity1) {
                    entities.0.insert(entity2);
                }
                if let Ok(mut entities) = colliding_entities.get_mut(entity2) {
                    entities.0.insert(entity1);
                }
            }
            CollisionEvent::Stopped(entity1, entity2, _) => {
                if let Ok(mut entities) = colliding_entities.get_mut(entity1) {
                    entities.0.remove(&entity2);
                }
                if let Ok(mut entities) = colliding_entities.get_mut(entity2) {
                    entities.0.remove(&entity1);
                }
            }
        }
    }
}

#[cfg(test)]
#[allow(missing_docs)]
pub mod test {
    #[test]
    #[cfg(all(feature = "dim3", feature = "async-collider"))]
    fn async_collider_initializes() {
        use super::*;
        use crate::plugin::systems::tests::HeadlessRenderPlugin;

        let mut app = App::new();
        app.add_plugins(HeadlessRenderPlugin)
            .add_systems(Update, init_async_colliders);

        let mut meshes = app.world_mut().resource_mut::<Assets<Mesh>>();
        let cube = meshes.add(Cuboid::default());

        let entity = app
            .world_mut()
            .spawn((Mesh3d(cube), AsyncCollider::default()))
            .id();

        app.update();

        let entity = app.world().entity(entity);
        assert!(
            entity.get::<Collider>().is_some(),
            "Collider component should be added"
        );
        assert!(
            entity.get::<AsyncCollider>().is_none(),
            "AsyncCollider component should be removed after Collider component creation"
        );
    }

    #[test]
    #[cfg(all(feature = "dim3", feature = "async-collider"))]
    fn async_scene_collider_initializes() {
        use super::*;
        use crate::plugin::systems::tests::HeadlessRenderPlugin;

        let mut app = App::new();
        app.add_plugins(HeadlessRenderPlugin)
            .add_systems(PostUpdate, init_async_scene_colliders);

        let mut meshes = app.world_mut().resource_mut::<Assets<Mesh>>();
        let cube_handle = meshes.add(Cuboid::default());
        let capsule_handle = meshes.add(Capsule3d::default());
        let cube = app
            .world_mut()
            .spawn((Name::new("Cube"), Mesh3d(cube_handle)))
            .id();
        let capsule = app
            .world_mut()
            .spawn((Name::new("Capsule"), Mesh3d(capsule_handle)))
            .id();

        let mut scenes = app.world_mut().resource_mut::<Assets<Scene>>();
        let scene = scenes.add(Scene::new(World::new()));

        let mut named_shapes = bevy::utils::HashMap::new();
        named_shapes.insert("Capsule".to_string(), None);
        let parent = app
            .world_mut()
            .spawn((
                SceneRoot(scene),
                AsyncSceneCollider {
                    named_shapes,
                    ..Default::default()
                },
            ))
            .add_children(&[cube, capsule])
            .id();

        app.update();

        assert!(
            app.world().entity(cube).get::<Collider>().is_some(),
            "Collider component should be added for cube"
        );
        assert!(
            app.world().entity(capsule).get::<Collider>().is_none(),
            "Collider component shouldn't be added for capsule"
        );
        assert!(
            app.world().entity(parent).get::<AsyncCollider>().is_none(),
            "AsyncSceneCollider component should be removed after Collider components creation"
        );
    }
}<|MERGE_RESOLUTION|>--- conflicted
+++ resolved
@@ -158,7 +158,6 @@
                 &transform_query,
             );
 
-<<<<<<< HEAD
             if let Some(co) = context.colliders.get_mut(handle.0) {
                 let new_pos = utils::transform_to_iso(&collider_position);
 
@@ -176,13 +175,6 @@
             if *co.position() != new_pos {
                 co.set_position(utils::transform_to_iso(&transform.compute_transform()));
             }
-=======
-            if let Some(co) = context_colliders.colliders.get_mut(handle.0) {
-                co.set_position_wrt_parent(utils::transform_to_iso(&collider_position));
-            }
-        } else if let Some(co) = context_colliders.colliders.get_mut(handle.0) {
-            co.set_position(utils::transform_to_iso(&transform.compute_transform()))
->>>>>>> c25fae6a
         }
     }
 
