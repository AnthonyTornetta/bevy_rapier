//! systems to support multiple physics contexts, and changes between them.

use crate::dynamics::{
    RapierImpulseJointHandle, RapierMultibodyJointHandle, RapierRigidBodyHandle,
};
use crate::geometry::RapierColliderHandle;
use crate::plugin::context::RapierRigidBodySet;
use crate::plugin::context::{
    RapierContextColliders, RapierContextEntityLink, RapierContextJoints,
};
use bevy::prelude::*;

/// If an entity is turned into the child of something with a physics context link,
/// the child should become a part of that physics context
///
/// If this fails to happen, weirdness will ensue.
pub fn on_add_entity_with_parent(
    q_add_entity_without_parent: Query<
        (Entity, &Parent),
        (
            With<RapierContextEntityLink>,
            Or<(Changed<RapierContextEntityLink>, Changed<Parent>)>,
        ),
    >,
    q_parent: Query<&Parent>,
    q_physics_world: Query<&RapierContextEntityLink>,
    mut commands: Commands,
) {
    for (ent, parent) in &q_add_entity_without_parent {
        let mut parent = Some(parent.get());
        while let Some(parent_entity) = parent {
            if let Ok(pw) = q_physics_world.get(parent_entity) {
                // Change rapier context link only if the existing link isn't the correct one.
                if q_physics_world.get(ent).map(|x| x != pw).unwrap_or(true) {
                    remove_old_physics(ent, &mut commands);
                    commands.entity(ent).insert(*pw);
                }
                break;
            }
            parent = q_parent.get(parent_entity).ok().map(|x| x.get());
        }
    }
}

/// Flags the entity to have its old physics removed
fn remove_old_physics(entity: Entity, commands: &mut Commands) {
    commands
        .entity(entity)
        .remove::<RapierColliderHandle>()
        .remove::<RapierRigidBodyHandle>()
        .remove::<RapierMultibodyJointHandle>()
        .remove::<RapierImpulseJointHandle>();
}

<<<<<<< HEAD
/// reacts to modifications to [`RapierContextEntityLink`]
=======
/// Reacts to modifications to [`RapierContextEntityLink`]
>>>>>>> c25fae6a
/// to move an entity's physics data from a context to another.
///
/// Also recursively bubbles down context changes to children & flags them to apply any needed physics changes
pub fn on_change_context(
    q_changed_contexts: Query<
        (Entity, Ref<RapierContextEntityLink>),
        Changed<RapierContextEntityLink>,
    >,
    q_children: Query<&Children>,
    q_physics_context: Query<&RapierContextEntityLink>,
<<<<<<< HEAD
    q_context: Query<&RapierContext>,
=======
    q_context: Query<(
        &RapierContextColliders,
        &RapierContextJoints,
        &RapierRigidBodySet,
    )>,
>>>>>>> c25fae6a
    mut commands: Commands,
) {
    for (entity, new_physics_context) in &q_changed_contexts {
        let context = q_context.get(new_physics_context.0);
<<<<<<< HEAD
        // Ensure the world actually changed before removing them from the world
=======
        // Ensure the context actually changed before removing them from the context
>>>>>>> c25fae6a
        if !context
            .map(|(colliders, joints, rigidbody_set)| {
                // They are already apart of this context if any of these are true
                colliders.entity2collider.contains_key(&entity)
                    || rigidbody_set.entity2body.contains_key(&entity)
                    || joints.entity2impulse_joint.contains_key(&entity)
                    || joints.entity2multibody_joint.contains_key(&entity)
            })
            .unwrap_or(false)
        {
            remove_old_physics(entity, &mut commands);
            bubble_down_context_change(
                &mut commands,
                entity,
                &q_children,
                *new_physics_context,
                &q_physics_context,
            );
        }
    }
}

fn bubble_down_context_change(
    commands: &mut Commands,
    entity: Entity,
    q_children: &Query<&Children>,
    new_physics_context: RapierContextEntityLink,
    q_physics_context: &Query<&RapierContextEntityLink>,
) {
    let Ok(children) = q_children.get(entity) else {
        return;
    };

    children.iter().for_each(|&child| {
        if q_physics_context
            .get(child)
            .map(|x| *x == new_physics_context)
            .unwrap_or(false)
        {
            return;
        }

        remove_old_physics(child, commands);
        commands.entity(child).insert(new_physics_context);

        bubble_down_context_change(
            commands,
            child,
            q_children,
            new_physics_context,
            q_physics_context,
        );
    });
}

#[cfg(test)]
mod test {
    use crate::plugin::systems::tests::HeadlessRenderPlugin;
    use crate::plugin::{
        context::{RapierContextEntityLink, RapierContextSimulation},
        NoUserData, PhysicsSet, RapierPhysicsPlugin,
    };
    use crate::prelude::{ActiveEvents, Collider, ContactForceEventThreshold, RigidBody, Sensor};
    use bevy::prelude::*;
    use bevy::time::{TimePlugin, TimeUpdateStrategy};
    use rapier::math::Real;

    #[test]
    pub fn multi_context_hierarchy_update() {
        let mut app = App::new();
        app.add_plugins((
            HeadlessRenderPlugin,
            TransformPlugin,
            TimePlugin,
            RapierPhysicsPlugin::<NoUserData>::default(),
        ))
        .add_systems(
            PostUpdate,
            setup_physics
                .run_if(run_once)
                .before(PhysicsSet::SyncBackend),
        );
        // Simulates 60 updates per seconds
        app.insert_resource(TimeUpdateStrategy::ManualDuration(
            std::time::Duration::from_secs_f32(1f32 / 60f32),
        ));
        app.update();
        // Verify all rapier entities have a `RapierContextEntityLink`.
        let world = app.world_mut();
        let mut query = world.query_filtered::<Entity, With<Marker<'R'>>>();
        for entity in query.iter(&world) {
            world
                .get::<RapierContextEntityLink>(entity)
                .unwrap_or_else(|| panic!("no link to rapier context entity from {entity}."));
        }
        // Verify link is correctly updated for children.
<<<<<<< HEAD
        let new_rapier_context = world.spawn(RapierContext::default()).id();
=======
        let new_rapier_context = world.spawn((RapierContextSimulation::default(),)).id();
>>>>>>> c25fae6a
        // FIXME: We need to wait 1 frame when creating a context.
        // Ideally we should be able to order the systems so that we don't have to wait.
        app.update();
        let mut world = app.world_mut();
        let mut query = world.query_filtered::<&mut RapierContextEntityLink, With<Marker<'P'>>>();
        let mut link_parent = query.get_single_mut(&mut world).unwrap();
        link_parent.0 = new_rapier_context;
        app.update();
        let mut world = app.world_mut();
        let mut query = world.query_filtered::<&RapierContextEntityLink, With<Marker<'C'>>>();
        let link_child = query.get_single_mut(&mut world).unwrap();
        assert_eq!(link_child.0, new_rapier_context);
        return;

        #[derive(Component)]
        pub struct Marker<const MARKER: char>;

        #[cfg(feature = "dim3")]
        fn cuboid(hx: Real, hy: Real, hz: Real) -> Collider {
            Collider::cuboid(hx, hy, hz)
        }
        #[cfg(feature = "dim2")]
        fn cuboid(hx: Real, hy: Real, _hz: Real) -> Collider {
            Collider::cuboid(hx, hy)
        }
        pub fn setup_physics(mut commands: Commands) {
            commands.spawn((
                Transform::from_xyz(0.0, -1.2, 0.0),
                cuboid(4.0, 1.0, 1.0),
                Marker::<'R'>,
            ));

            commands.spawn((
                Transform::from_xyz(0.0, 5.0, 0.0),
                cuboid(4.0, 1.5, 1.0),
                Sensor,
                Marker::<'R'>,
            ));

            commands
                .spawn((
                    Transform::from_xyz(0.0, 13.0, 0.0),
                    RigidBody::Dynamic,
                    cuboid(0.5, 0.5, 0.5),
                    ActiveEvents::COLLISION_EVENTS,
                    ContactForceEventThreshold(30.0),
                    Marker::<'P'>,
                    Marker::<'R'>,
                ))
                .with_children(|child_builder| {
                    child_builder.spawn((
                        Transform::from_xyz(0.0, -1.2, 0.0),
                        cuboid(4.0, 1.0, 1.0),
                        Marker::<'C'>,
                        Marker::<'R'>,
                    ));
                });
        }
    }
}<|MERGE_RESOLUTION|>--- conflicted
+++ resolved
@@ -52,11 +52,7 @@
         .remove::<RapierImpulseJointHandle>();
 }
 
-<<<<<<< HEAD
-/// reacts to modifications to [`RapierContextEntityLink`]
-=======
 /// Reacts to modifications to [`RapierContextEntityLink`]
->>>>>>> c25fae6a
 /// to move an entity's physics data from a context to another.
 ///
 /// Also recursively bubbles down context changes to children & flags them to apply any needed physics changes
@@ -67,24 +63,12 @@
     >,
     q_children: Query<&Children>,
     q_physics_context: Query<&RapierContextEntityLink>,
-<<<<<<< HEAD
     q_context: Query<&RapierContext>,
-=======
-    q_context: Query<(
-        &RapierContextColliders,
-        &RapierContextJoints,
-        &RapierRigidBodySet,
-    )>,
->>>>>>> c25fae6a
     mut commands: Commands,
 ) {
     for (entity, new_physics_context) in &q_changed_contexts {
         let context = q_context.get(new_physics_context.0);
-<<<<<<< HEAD
         // Ensure the world actually changed before removing them from the world
-=======
-        // Ensure the context actually changed before removing them from the context
->>>>>>> c25fae6a
         if !context
             .map(|(colliders, joints, rigidbody_set)| {
                 // They are already apart of this context if any of these are true
@@ -181,11 +165,7 @@
                 .unwrap_or_else(|| panic!("no link to rapier context entity from {entity}."));
         }
         // Verify link is correctly updated for children.
-<<<<<<< HEAD
-        let new_rapier_context = world.spawn(RapierContext::default()).id();
-=======
         let new_rapier_context = world.spawn((RapierContextSimulation::default(),)).id();
->>>>>>> c25fae6a
         // FIXME: We need to wait 1 frame when creating a context.
         // Ideally we should be able to order the systems so that we don't have to wait.
         app.update();
