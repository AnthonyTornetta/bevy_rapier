--- conflicted
+++ resolved
@@ -7,11 +7,7 @@
 use crate::geometry::Collider;
 use crate::geometry::ColliderDisabled;
 use crate::geometry::RapierColliderHandle;
-<<<<<<< HEAD
-use crate::plugin::context::systemparams::RapierContextAccessMut;
-=======
 use crate::plugin::context::systemparams::WriteRapierContext;
->>>>>>> c70edaeb
 use crate::plugin::RapierContext;
 use crate::prelude::MassModifiedEvent;
 use crate::prelude::RigidBodyDisabled;
@@ -23,11 +19,7 @@
 /// despawn).
 pub fn sync_removals(
     mut commands: Commands,
-<<<<<<< HEAD
-    mut context_accessor: RapierContextAccessMut,
-=======
     mut context_writer: WriteRapierContext,
->>>>>>> c70edaeb
     mut removed_bodies: RemovedComponents<RapierRigidBodyHandle>,
     mut removed_colliders: RemovedComponents<RapierColliderHandle>,
     mut removed_impulse_joints: RemovedComponents<RapierImpulseJointHandle>,
@@ -50,11 +42,7 @@
      * Rigid-bodies removal detection.
      */
     for entity in removed_bodies.read() {
-<<<<<<< HEAD
-        let Some((mut context, handle)) = find_context(&mut context_accessor, |context| {
-=======
-        let Some((mut context, handle)) = find_context(&mut context_writer, |context| {
->>>>>>> c70edaeb
+        let Some((mut context, handle)) = find_context(&mut context_writer, |context| {
             context.entity2body.remove(&entity)
         }) else {
             continue;
@@ -73,11 +61,7 @@
     }
 
     for entity in orphan_bodies.iter() {
-<<<<<<< HEAD
-        if let Some((mut context, handle)) = find_context(&mut context_accessor, |context| {
-=======
-        if let Some((mut context, handle)) = find_context(&mut context_writer, |context| {
->>>>>>> c70edaeb
+        if let Some((mut context, handle)) = find_context(&mut context_writer, |context| {
             context.entity2body.remove(&entity)
         }) {
             let context = &mut *context;
@@ -98,11 +82,7 @@
      * Collider removal detection.
      */
     for entity in removed_colliders.read() {
-<<<<<<< HEAD
-        let Some((mut context, handle)) = find_context(&mut context_accessor, |context| {
-=======
-        let Some((mut context, handle)) = find_context(&mut context_writer, |context| {
->>>>>>> c70edaeb
+        let Some((mut context, handle)) = find_context(&mut context_writer, |context| {
             context.entity2collider.remove(&entity)
         }) else {
             continue;
@@ -119,11 +99,7 @@
     }
 
     for entity in orphan_colliders.iter() {
-<<<<<<< HEAD
-        if let Some((mut context, handle)) = find_context(&mut context_accessor, |context| {
-=======
-        if let Some((mut context, handle)) = find_context(&mut context_writer, |context| {
->>>>>>> c70edaeb
+        if let Some((mut context, handle)) = find_context(&mut context_writer, |context| {
             context.entity2collider.remove(&entity)
         }) {
             let context = &mut *context;
@@ -143,11 +119,7 @@
      * Impulse joint removal detection.
      */
     for entity in removed_impulse_joints.read() {
-<<<<<<< HEAD
-        let Some((mut context, handle)) = find_context(&mut context_accessor, |context| {
-=======
-        let Some((mut context, handle)) = find_context(&mut context_writer, |context| {
->>>>>>> c70edaeb
+        let Some((mut context, handle)) = find_context(&mut context_writer, |context| {
             context.entity2impulse_joint.remove(&entity)
         }) else {
             continue;
@@ -157,11 +129,7 @@
     }
 
     for entity in orphan_impulse_joints.iter() {
-<<<<<<< HEAD
-        if let Some((mut context, handle)) = find_context(&mut context_accessor, |context| {
-=======
-        if let Some((mut context, handle)) = find_context(&mut context_writer, |context| {
->>>>>>> c70edaeb
+        if let Some((mut context, handle)) = find_context(&mut context_writer, |context| {
             context.entity2impulse_joint.remove(&entity)
         }) {
             let context = &mut *context;
@@ -174,11 +142,7 @@
      * Multibody joint removal detection.
      */
     for entity in removed_multibody_joints.read() {
-<<<<<<< HEAD
-        let Some((mut context, handle)) = find_context(&mut context_accessor, |context| {
-=======
-        let Some((mut context, handle)) = find_context(&mut context_writer, |context| {
->>>>>>> c70edaeb
+        let Some((mut context, handle)) = find_context(&mut context_writer, |context| {
             context.entity2multibody_joint.remove(&entity)
         }) else {
             continue;
@@ -188,11 +152,7 @@
     }
 
     for entity in orphan_multibody_joints.iter() {
-<<<<<<< HEAD
-        if let Some((mut context, handle)) = find_context(&mut context_accessor, |context| {
-=======
-        if let Some((mut context, handle)) = find_context(&mut context_writer, |context| {
->>>>>>> c70edaeb
+        if let Some((mut context, handle)) = find_context(&mut context_writer, |context| {
             context.entity2multibody_joint.remove(&entity)
         }) {
             let context = &mut *context;
@@ -207,11 +167,7 @@
      * Marker components removal detection.
      */
     for entity in removed_sensors.read() {
-<<<<<<< HEAD
-        if let Some((mut context, handle)) = find_context(&mut context_accessor, |context| {
-=======
-        if let Some((mut context, handle)) = find_context(&mut context_writer, |context| {
->>>>>>> c70edaeb
+        if let Some((mut context, handle)) = find_context(&mut context_writer, |context| {
             context.entity2collider.get(&entity).copied()
         }) {
             if let Some(co) = context.colliders.get_mut(handle) {
@@ -221,11 +177,7 @@
     }
 
     for entity in removed_colliders_disabled.read() {
-<<<<<<< HEAD
-        if let Some((mut context, handle)) = find_context(&mut context_accessor, |context| {
-=======
-        if let Some((mut context, handle)) = find_context(&mut context_writer, |context| {
->>>>>>> c70edaeb
+        if let Some((mut context, handle)) = find_context(&mut context_writer, |context| {
             context.entity2collider.get(&entity).copied()
         }) {
             if let Some(co) = context.colliders.get_mut(handle) {
@@ -235,11 +187,7 @@
     }
 
     for entity in removed_rigid_body_disabled.read() {
-<<<<<<< HEAD
-        if let Some((mut context, handle)) = find_context(&mut context_accessor, |context| {
-=======
-        if let Some((mut context, handle)) = find_context(&mut context_writer, |context| {
->>>>>>> c70edaeb
+        if let Some((mut context, handle)) = find_context(&mut context_writer, |context| {
             context.entity2body.get(&entity).copied()
         }) {
             if let Some(rb) = context.bodies.get_mut(handle) {
@@ -252,17 +200,10 @@
 }
 
 fn find_context<'a, T>(
-<<<<<<< HEAD
-    context_accessor: &'a mut RapierContextAccessMut,
-    item_finder: impl Fn(&mut RapierContext) -> Option<T>,
-) -> Option<(Mut<'a, RapierContext>, T)> {
-    context_accessor
-=======
     context_writer: &'a mut WriteRapierContext,
     item_finder: impl Fn(&mut RapierContext) -> Option<T>,
 ) -> Option<(Mut<'a, RapierContext>, T)> {
     context_writer
->>>>>>> c70edaeb
         .rapier_context
         .iter_mut()
         .find_map(|mut context| item_finder(&mut context).map(|handle| (context, handle)))
