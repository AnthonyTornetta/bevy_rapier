--- conflicted
+++ resolved
@@ -14,10 +14,7 @@
 pub type RigidBodyWritebackComponents<'a> = (
     &'a RapierRigidBodyHandle,
     &'a RapierContextEntityLink,
-<<<<<<< HEAD
-=======
     Option<&'a ChildOf>,
->>>>>>> a099dc66
     Option<&'a mut Transform>,
     Option<&'a RigidBody>,
     Option<&'a mut TransformInterpolation>,
@@ -414,7 +411,6 @@
     q_disabled_trans: Query<&Transform, With<RigidBodyDisabled>>,
     children_query: Query<&Children>,
 ) {
-<<<<<<< HEAD
     for entity in top_entities.iter() {
         let (transform, delta_transform, velocity, world_offset, my_vel_delta) = if let Ok((
             handle,
@@ -433,18 +429,6 @@
             if !config.physics_pipeline_active {
                 continue;
             }
-=======
-    for (handle, link, child_of, transform, mut interpolation, mut velocity, mut sleeping) in
-        writeback.iter_mut()
-    {
-        let config = config
-            .get(link.0)
-            .expect("Could not get `RapierConfiguration`");
-        if !config.physics_pipeline_active {
-            continue;
-        }
-        let handle = handle.0;
->>>>>>> a099dc66
 
             let mut my_new_global_transform = Transform::IDENTITY;
             let mut parent_delta = Transform::IDENTITY;
@@ -662,7 +646,6 @@
                 continue;
             }
 
-<<<<<<< HEAD
             let mut my_new_global_transform = parent_global_transform;
             let mut delta_transform = parent_delta;
             let mut my_velocity = parent_velocity;
@@ -702,30 +685,9 @@
                 }
 
                 if let Some(mut transform) = transform {
-=======
-            if let Some(mut transform) = transform {
-                // NOTE: Rapier's `RigidBody` doesn't know its own scale as it is encoded
-                //       directly within its collider, so we have to retrieve it from
-                //       the scale of its bevy transform.
-                interpolated_pos = interpolated_pos.with_scale(transform.scale);
-
-                // NOTE: we query the parent’s global transform here, which is a bit
-                //       unfortunate (performance-wise). An alternative would be to
-                //       deduce the parent’s global transform from the current entity’s
-                //       global transform. However, this makes it nearly impossible
-                //       (because of rounding errors) to predict the exact next value this
-                //       entity’s global transform will get after the next transform
-                //       propagation, which breaks our transform modification detection
-                //       that we do to detect if the user’s transform has to be written
-                //       into the rigid-body.
-                if let Some(parent_global_transform) =
-                    child_of.and_then(|c| global_transforms.get(c.parent()).ok())
-                {
->>>>>>> a099dc66
                     // We need to compute the new local transform such that:
                     // curr_parent_global_transform * new_transform * parent_delta_pos = interpolated_pos
                     // new_transform = curr_parent_global_transform.inverse() * interpolated_pos
-<<<<<<< HEAD
                     interpolated_pos = interpolated_pos.with_scale(transform.scale);
 
                     let inverse_parent_rotation = parent_global_transform.rotation.inverse();
@@ -751,20 +713,6 @@
                             * (interpolated_pos.translation - translation_offset));
 
                     new_translation = rotated_interpolation;
-=======
-                    let (inverse_parent_scale, inverse_parent_rotation, inverse_parent_translation) =
-                        parent_global_transform
-                            .affine()
-                            .inverse()
-                            .to_scale_rotation_translation();
-                    let new_rotation = inverse_parent_rotation * interpolated_pos.rotation;
-
-                    #[allow(unused_mut)] // mut is needed in 2D but not in 3D.
-                    let mut new_translation = inverse_parent_rotation
-                        * inverse_parent_scale
-                        * interpolated_pos.translation
-                        + inverse_parent_translation;
->>>>>>> a099dc66
 
                     // In 2D, preserve the transform `z` component that may have been set by the user
                     #[cfg(feature = "dim2")]
