use crate::dynamics::RapierRigidBodyHandle;
use crate::plugin::context::systemparams::RAPIER_CONTEXT_EXPECT_ERROR;
use crate::plugin::context::{
    DefaultRapierContext, RapierContextColliders, RapierContextEntityLink, RapierRigidBodySet,
};
use crate::plugin::{configuration::TimestepMode, RapierConfiguration};
use crate::{dynamics::RigidBody, plugin::context::SimulationToRenderTime};
use crate::{prelude::*, utils};
use bevy::prelude::*;
use rapier::dynamics::{RigidBodyBuilder, RigidBodyHandle, RigidBodyType};
use std::collections::HashMap;

/// Components that will be updated after a physics step.
pub type RigidBodyWritebackComponents<'a> = (
    &'a RapierRigidBodyHandle,
    &'a RapierContextEntityLink,
    Option<&'a mut Transform>,
    Option<&'a RigidBody>,
    Option<&'a mut TransformInterpolation>,
    Option<&'a mut Velocity>,
    Option<&'a mut Sleeping>,
);

/// Components related to rigid-bodies.
pub type RigidBodyComponents<'a> = (
    (Entity, Option<&'a RapierContextEntityLink>),
    &'a RigidBody,
    Option<&'a GlobalTransform>,
    Option<&'a Velocity>,
    Option<&'a AdditionalMassProperties>,
    Option<&'a ReadMassProperties>,
    Option<&'a LockedAxes>,
    Option<&'a ExternalForce>,
    Option<&'a GravityScale>,
    (Option<&'a Ccd>, Option<&'a SoftCcd>),
    Option<&'a Dominance>,
    Option<&'a Sleeping>,
    Option<&'a Damping>,
    Option<&'a RigidBodyDisabled>,
    Option<&'a AdditionalSolverIterations>,
);

/// System responsible for applying changes the user made to a rigid-body-related component.
pub fn apply_rigid_body_user_changes(
    mut rigid_body_sets: Query<&mut RapierRigidBodySet>,
    config: Query<&RapierConfiguration>,
    changed_rb_types: Query<
        (&RapierRigidBodyHandle, &RapierContextEntityLink, &RigidBody),
        Changed<RigidBody>,
    >,
    mut changed_transforms: Query<
        (
            &RapierRigidBodyHandle,
            &RapierContextEntityLink,
            &GlobalTransform,
            Option<&mut TransformInterpolation>,
        ),
        Changed<GlobalTransform>,
    >,
    changed_velocities: Query<
        (&RapierRigidBodyHandle, &RapierContextEntityLink, &Velocity),
        Changed<Velocity>,
    >,
    changed_additional_mass_props: Query<
        (
            Entity,
            &RapierContextEntityLink,
            &RapierRigidBodyHandle,
            &AdditionalMassProperties,
        ),
        Changed<AdditionalMassProperties>,
    >,
    changed_locked_axes: Query<
        (
            &RapierRigidBodyHandle,
            &RapierContextEntityLink,
            &LockedAxes,
        ),
        Changed<LockedAxes>,
    >,
    changed_forces: Query<
        (
            &RapierRigidBodyHandle,
            &RapierContextEntityLink,
            &ExternalForce,
        ),
        Changed<ExternalForce>,
    >,
    mut changed_impulses: Query<
        (
            &RapierRigidBodyHandle,
            &RapierContextEntityLink,
            &mut ExternalImpulse,
        ),
        Changed<ExternalImpulse>,
    >,
    changed_gravity_scale: Query<
        (
            &RapierRigidBodyHandle,
            &RapierContextEntityLink,
            &GravityScale,
        ),
        Changed<GravityScale>,
    >,
    (changed_ccd, changed_soft_ccd): (
        Query<(&RapierRigidBodyHandle, &RapierContextEntityLink, &Ccd), Changed<Ccd>>,
        Query<(&RapierRigidBodyHandle, &RapierContextEntityLink, &SoftCcd), Changed<SoftCcd>>,
    ),
    changed_dominance: Query<
        (&RapierRigidBodyHandle, &RapierContextEntityLink, &Dominance),
        Changed<Dominance>,
    >,
    changed_sleeping: Query<
        (&RapierRigidBodyHandle, &RapierContextEntityLink, &Sleeping),
        Changed<Sleeping>,
    >,
    changed_damping: Query<
        (&RapierRigidBodyHandle, &RapierContextEntityLink, &Damping),
        Changed<Damping>,
    >,
    (changed_disabled, changed_additional_solver_iterations): (
        Query<
            (
                &RapierRigidBodyHandle,
                &RapierContextEntityLink,
                &RigidBodyDisabled,
            ),
            Changed<RigidBodyDisabled>,
        >,
        Query<
            (
                &RapierRigidBodyHandle,
                &RapierContextEntityLink,
                &AdditionalSolverIterations,
            ),
            Changed<AdditionalSolverIterations>,
        >,
    ),
    mut mass_modified: EventWriter<MassModifiedEvent>,
) {
    // Deal with sleeping first, because other changes may then wake-up the
    // rigid-body again.
    for (handle, link, sleeping) in changed_sleeping.iter() {
        let rigidbody_set = rigid_body_sets
            .get_mut(link.0)
            .expect(RAPIER_CONTEXT_EXPECT_ERROR)
            .into_inner();

        if let Some(rb) = rigidbody_set.bodies.get_mut(handle.0) {
            let activation = rb.activation_mut();
            activation.normalized_linear_threshold = sleeping.normalized_linear_threshold;
            activation.angular_threshold = sleeping.angular_threshold;

            if !sleeping.sleeping && activation.sleeping {
                rb.wake_up(true);
            } else if sleeping.sleeping && !activation.sleeping {
                rb.sleep();
            }
        }
    }

    // NOTE: we must change the rigid-body type before updating the
    //       transform or velocity. Otherwise, if the rigid-body was fixed
    //       and changed to anything else, the velocity change wouldn’t have any effect.
    //       Similarly, if the rigid-body was kinematic position-based before and
    //       changed to anything else, a transform change would modify the next
    //       position instead of the current one.
    for (handle, link, rb_type) in changed_rb_types.iter() {
        let context = rigid_body_sets
            .get_mut(link.0)
            .expect(RAPIER_CONTEXT_EXPECT_ERROR)
            .into_inner();
        if let Some(rb) = context.bodies.get_mut(handle.0) {
            rb.set_body_type((*rb_type).into(), true);
        }
    }

    // Manually checks if the transform changed.
    // This is needed for detecting if the user actually changed the rigid-body
    // transform, or if it was just the change we made in our `writeback_rigid_bodies`
    // system.
    let transform_changed_fn =
        |handle: &RigidBodyHandle,
         config: &RapierConfiguration,
         transform: &GlobalTransform,
         last_transform_set: &HashMap<RigidBodyHandle, GlobalTransform>| {
            if config.force_update_from_transform_changes {
                true
            } else if let Some(prev) = last_transform_set.get(handle) {
                *prev != *transform
            } else {
                true
            }
        };

    for (handle, link, global_transform, mut interpolation) in changed_transforms.iter_mut() {
        let rigidbody_set = rigid_body_sets
            .get_mut(link.0)
            .expect(RAPIER_CONTEXT_EXPECT_ERROR)
            .into_inner();
        let config = config
            .get(link.0)
            .expect("Could not get `RapierConfiguration`");
        // Use an Option<bool> to avoid running the check twice.
        let mut transform_changed = None;

        if let Some(interpolation) = interpolation.as_deref_mut() {
            transform_changed = transform_changed.or_else(|| {
                Some(transform_changed_fn(
                    &handle.0,
                    config,
                    global_transform,
                    &rigidbody_set.last_body_transform_set,
                ))
            });

            if transform_changed == Some(true) {
                // Reset the interpolation so we don’t overwrite
                // the user’s input.
                interpolation.start = None;
                interpolation.end = None;
            }
        }
        // TODO: avoid to run multiple times the mutable deref ?
        if let Some(rb) = rigidbody_set.bodies.get_mut(handle.0) {
            transform_changed = transform_changed.or_else(|| {
                Some(transform_changed_fn(
                    &handle.0,
                    config,
                    global_transform,
                    &rigidbody_set.last_body_transform_set,
                ))
            });

            match rb.body_type() {
                RigidBodyType::KinematicPositionBased => {
                    if transform_changed == Some(true) {
                        rb.set_next_kinematic_position(utils::transform_to_iso(
                            &global_transform.compute_transform(),
                        ));
                        rigidbody_set
                            .last_body_transform_set
                            .insert(handle.0, *global_transform);
                    }
                }
                _ => {
                    if transform_changed == Some(true) {
                        rb.set_position(
                            utils::transform_to_iso(&global_transform.compute_transform()),
                            true,
                        );
                        rigidbody_set
                            .last_body_transform_set
                            .insert(handle.0, *global_transform);
                    }
                }
            }
        }
    }

    for (handle, link, velocity) in changed_velocities.iter() {
        let rigidbody_set = rigid_body_sets
            .get_mut(link.0)
            .expect(RAPIER_CONTEXT_EXPECT_ERROR)
            .into_inner();
        if let Some(rb) = rigidbody_set.bodies.get_mut(handle.0) {
            rb.set_linvel(velocity.linvel.into(), true);
            #[allow(clippy::useless_conversion)] // Need to convert if dim3 enabled
            rb.set_angvel(velocity.angvel.into(), true);
        }
    }

    for (entity, link, handle, mprops) in changed_additional_mass_props.iter() {
        let rigidbody_set = rigid_body_sets
            .get_mut(link.0)
            .expect(RAPIER_CONTEXT_EXPECT_ERROR)
            .into_inner();
        if let Some(rb) = rigidbody_set.bodies.get_mut(handle.0) {
            match mprops {
                AdditionalMassProperties::MassProperties(mprops) => {
                    rb.set_additional_mass_properties(mprops.into_rapier(), true);
                }
                AdditionalMassProperties::Mass(mass) => {
                    rb.set_additional_mass(*mass, true);
                }
            }

            mass_modified.send(entity.into());
        }
    }

    for (handle, link, additional_solver_iters) in changed_additional_solver_iterations.iter() {
        let rigidbody_set = rigid_body_sets
            .get_mut(link.0)
            .expect(RAPIER_CONTEXT_EXPECT_ERROR)
            .into_inner();
        if let Some(rb) = rigidbody_set.bodies.get_mut(handle.0) {
            rb.set_additional_solver_iterations(additional_solver_iters.0);
        }
    }

    for (handle, link, locked_axes) in changed_locked_axes.iter() {
        let rigidbody_set = rigid_body_sets
            .get_mut(link.0)
            .expect(RAPIER_CONTEXT_EXPECT_ERROR)
            .into_inner();
        if let Some(rb) = rigidbody_set.bodies.get_mut(handle.0) {
            rb.set_locked_axes((*locked_axes).into(), true);
        }
    }

    for (handle, link, forces) in changed_forces.iter() {
        let rigidbody_set = rigid_body_sets
            .get_mut(link.0)
            .expect(RAPIER_CONTEXT_EXPECT_ERROR)
            .into_inner();
        if let Some(rb) = rigidbody_set.bodies.get_mut(handle.0) {
            rb.reset_forces(true);
            rb.reset_torques(true);
            rb.add_force(forces.force.into(), true);
            #[allow(clippy::useless_conversion)] // Need to convert if dim3 enabled
            rb.add_torque(forces.torque.into(), true);
        }
    }

    for (handle, link, mut impulses) in changed_impulses.iter_mut() {
        let rigidbody_set = rigid_body_sets
            .get_mut(link.0)
            .expect(RAPIER_CONTEXT_EXPECT_ERROR)
            .into_inner();
        if let Some(rb) = rigidbody_set.bodies.get_mut(handle.0) {
            rb.apply_impulse(impulses.impulse.into(), true);
            #[allow(clippy::useless_conversion)] // Need to convert if dim3 enabled
            rb.apply_torque_impulse(impulses.torque_impulse.into(), true);
            impulses.reset();
        }
    }

    for (handle, link, gravity_scale) in changed_gravity_scale.iter() {
        let rigidbody_set = rigid_body_sets
            .get_mut(link.0)
            .expect(RAPIER_CONTEXT_EXPECT_ERROR)
            .into_inner();
        if let Some(rb) = rigidbody_set.bodies.get_mut(handle.0) {
            rb.set_gravity_scale(gravity_scale.0, true);
        }
    }

    for (handle, link, ccd) in changed_ccd.iter() {
        let rigidbody_set = rigid_body_sets
            .get_mut(link.0)
            .expect(RAPIER_CONTEXT_EXPECT_ERROR)
            .into_inner();
        if let Some(rb) = rigidbody_set.bodies.get_mut(handle.0) {
            rb.enable_ccd(ccd.enabled);
        }
    }

    for (handle, link, soft_ccd) in changed_soft_ccd.iter() {
        let rigidbody_set = rigid_body_sets
            .get_mut(link.0)
            .expect(RAPIER_CONTEXT_EXPECT_ERROR)
            .into_inner();
        if let Some(rb) = rigidbody_set.bodies.get_mut(handle.0) {
            rb.set_soft_ccd_prediction(soft_ccd.prediction);
        }
    }

    for (handle, link, dominance) in changed_dominance.iter() {
        let rigidbody_set = rigid_body_sets
            .get_mut(link.0)
            .expect(RAPIER_CONTEXT_EXPECT_ERROR)
            .into_inner();
        if let Some(rb) = rigidbody_set.bodies.get_mut(handle.0) {
            rb.set_dominance_group(dominance.groups);
        }
    }

    for (handle, link, damping) in changed_damping.iter() {
        let rigidbody_set = rigid_body_sets
            .get_mut(link.0)
            .expect(RAPIER_CONTEXT_EXPECT_ERROR)
            .into_inner();
        if let Some(rb) = rigidbody_set.bodies.get_mut(handle.0) {
            rb.set_linear_damping(damping.linear_damping);
            rb.set_angular_damping(damping.angular_damping);
        }
    }

    for (handle, link, _) in changed_disabled.iter() {
        let rigidbody_set = rigid_body_sets
            .get_mut(link.0)
            .expect(RAPIER_CONTEXT_EXPECT_ERROR)
            .into_inner();
        if let Some(co) = rigidbody_set.bodies.get_mut(handle.0) {
            co.set_enabled(false);
        }
    }
}

/// System responsible for writing the result of the last simulation step into our `bevy_rapier`
/// components and the [`GlobalTransform`] component.
pub fn writeback_rigid_bodies(
<<<<<<< HEAD
    mut context_access: WriteRapierContext,
=======
    mut rigid_body_sets: Query<&mut RapierRigidBodySet>,
    timestep_mode: Res<TimestepMode>,
>>>>>>> c25fae6a
    config: Query<&RapierConfiguration>,
    sim_to_render_time: Query<&SimulationToRenderTime>,
    top_entities: Query<Entity, Without<Parent>>,
    timestep_mode: Res<TimestepMode>,
    mut writeback: Query<RigidBodyWritebackComponents, Without<RigidBodyDisabled>>,
    children_query: Query<&Children>,
) {
    for entity in top_entities.iter() {
        let (transform, delta_transform, velocity, world_offset, my_vel_delta) = if let Ok((
            handle,
            link,
            transform,
            _,
            mut interpolation,
            mut velocity,
            mut sleeping,
        )) =
            writeback.get_mut(entity)
        {
            let config = config
                .get(link.0)
                .expect("Could not get `RapierConfiguration`");
            if !config.physics_pipeline_active {
                continue;
            }

<<<<<<< HEAD
            let mut my_new_global_transform = Transform::IDENTITY;
            let mut parent_delta = Transform::IDENTITY;
            let mut my_velocity = Velocity::default();
            let mut world_offset = Vec3::ZERO;
            let mut my_vel_delta = Velocity::default();

            let handle = handle.0;

            let context = context_access.context(link).into_inner();
            let sim_to_render_time = sim_to_render_time
                .get(link.0)
                .expect("Could not get `SimulationToRenderTime`");

            // TODO: do this the other way round: iterate through Rapier’s RigidBodySet on the active bodies,
            // and update the components accordingly. That way, we don’t have to iterate through the entities that weren’t changed
            // by physics (for example because they are sleeping).
            if let Some(rb) = context.bodies.get(handle) {
                let mut interpolated_pos = utils::iso_to_transform(rb.position());

                if let TimestepMode::Interpolated { dt, .. } = *timestep_mode {
                    if let Some(interpolation) = interpolation.as_deref_mut() {
                        if interpolation.end.is_none() {
                            interpolation.end = Some(*rb.position());
                        }

                        if let Some(interpolated) =
                            interpolation.lerp_slerp((dt + sim_to_render_time.diff) / dt)
                        {
                            interpolated_pos = utils::iso_to_transform(&interpolated);
                        }
=======
        let rigid_body_set = rigid_body_sets
            .get_mut(link.0)
            .expect(RAPIER_CONTEXT_EXPECT_ERROR)
            .into_inner();
        let sim_to_render_time = sim_to_render_time
            .get(link.0)
            .expect("Could not get `SimulationToRenderTime`");
        // TODO: do this the other way round: iterate through Rapier’s RigidBodySet on the active bodies,
        // and update the components accordingly. That way, we don’t have to iterate through the entities that weren’t changed
        // by physics (for example because they are sleeping).
        if let Some(rb) = rigid_body_set.bodies.get(handle) {
            let mut interpolated_pos = utils::iso_to_transform(rb.position());

            if let TimestepMode::Interpolated { dt, .. } = *timestep_mode {
                if let Some(interpolation) = interpolation.as_deref_mut() {
                    if interpolation.end.is_none() {
                        interpolation.end = Some(*rb.position());
>>>>>>> c25fae6a
                    }
                }

                if let Some(mut transform) = transform {
                    // NOTE: Rapier's `RigidBody` doesn't know its own scale as it is encoded
                    //       directly within its collider, so we have to retrieve it from
                    //       the scale of its bevy transform.
                    interpolated_pos = interpolated_pos.with_scale(transform.scale);

                    world_offset = transform.translation;

                    // let (cur_inv_scale, cur_inv_rotation, cur_inv_translation) = transform
                    //     .compute_affine()
                    //     .inverse()
                    //     .to_scale_rotation_translation();

                    parent_delta = Transform {
                        translation: interpolated_pos.translation - transform.translation,
                        rotation: interpolated_pos.rotation * transform.rotation.inverse(),
                        scale: transform.scale,
                    };

                    let com = rb.center_of_mass();

                    #[cfg(feature = "dim3")]
                    let com = Vec3::new(
                        com.x - rb.translation().x,
                        com.y - rb.translation().y,
                        com.z - rb.translation().z,
                    );
                    #[cfg(feature = "dim2")]
                    let com =
                        Vec3::new(com.x - rb.translation().x, com.y - rb.translation().y, 0.0);

                    let com_diff = com - parent_delta.rotation.mul_vec3(com);
                    parent_delta.translation -= com_diff;

                    #[allow(unused_mut)] // mut is needed in 2D but not in 3D.
                    let mut new_translation = interpolated_pos.translation;

                    // In 2D, preserve the transform `z` component that may have been set by the user
                    #[cfg(feature = "dim2")]
                    {
                        new_translation.z = transform.translation.z;
                    }

                    if transform.rotation != interpolated_pos.rotation
                        || transform.translation != new_translation
                    {
                        // NOTE: we write the new value only if there was an
                        //       actual change, in order to not trigger bevy’s
                        //       change tracking when the values didn’t change.
                        transform.rotation = interpolated_pos.rotation;
                        transform.translation = new_translation;
                    }

                    my_new_global_transform = interpolated_pos;

                    context.last_body_transform_set.insert(
                        handle,
                        GlobalTransform::from(
                            Transform::from_translation(new_translation)
                                .with_rotation(interpolated_pos.rotation),
                        ),
                    );
                }

                if let Some(velocity) = &mut velocity {
                    my_velocity = **velocity;

                    let new_vel = Velocity {
                        linvel: (*rb.linvel()).into(),
                        #[cfg(feature = "dim3")]
                        angvel: (*rb.angvel()).into(),
                        #[cfg(feature = "dim2")]
                        angvel: rb.angvel(),
                    };

                    my_vel_delta = Velocity {
                        linvel: new_vel.linvel - velocity.linvel,
                        ..Default::default()
                    };

                    // NOTE: we write the new value only if there was an
                    //       actual change, in order to not trigger bevy’s
                    //       change tracking when the values didn’t change.
                    if **velocity != new_vel {
                        **velocity = new_vel;
                    }
                }

                if let Some(sleeping) = &mut sleeping {
                    // NOTE: we write the new value only if there was an
                    //       actual change, in order to not trigger bevy’s
                    //       change tracking when the values didn’t change.
                    if sleeping.sleeping != rb.is_sleeping() {
                        sleeping.sleeping = rb.is_sleeping();
                    }
                }
            }

            (
                my_new_global_transform,
                parent_delta,
                my_velocity,
                world_offset,
                my_vel_delta,
            )
        } else {
            (
                Transform::IDENTITY,
                Transform::IDENTITY,
                Velocity::default(),
                Vec3::ZERO,
                Velocity::default(),
            )
        };

        recurse_child_transforms(
            &mut context_access,
            &config,
            &sim_to_render_time,
            timestep_mode.as_ref(),
            &mut writeback,
            transform,
            delta_transform,
            velocity,
            my_vel_delta,
            &children_query,
            entity,
            world_offset,
        );
    }
}

fn recurse_child_transforms(
    context_access: &mut WriteRapierContext,
    config: &Query<&RapierConfiguration>,
    sim_to_render_time: &Query<&SimulationToRenderTime>,
    timestep_mode: &TimestepMode,
    writeback: &mut Query<RigidBodyWritebackComponents, Without<RigidBodyDisabled>>,
    parent_global_transform: Transform,
    parent_delta: Transform,
    parent_velocity: Velocity,
    parent_delta_velocity: Velocity,
    children_query: &Query<&Children>,
    parent_entity: Entity,
    world_offset: Vec3,
) {
    let Ok(children) = children_query.get(parent_entity) else {
        return;
    };

    for child in children.iter().copied() {
        let mut world_offset = world_offset;

        let (transform, delta_transform, velocity, delta_velocity) = if let Ok((
            handle,
            link,
            transform,
            rb_type,
            mut interpolation,
            mut velocity,
            mut sleeping,
        )) =
            writeback.get_mut(child)
        {
            let config = config
                .get(link.0)
                .expect("Could not get `RapierConfiguration`");
            if !config.physics_pipeline_active {
                continue;
            }

            let mut my_new_global_transform = parent_global_transform;
            let mut delta_transform = parent_delta;
            let mut my_velocity = parent_velocity;
            let mut my_delta_velocity = parent_delta_velocity;

            let handle = handle.0;

            let context = context_access.context(link).into_inner();
            let sim_to_render_time = sim_to_render_time
                .get(link.0)
                .expect("Could not get `SimulationToRenderTime`");

            // TODO: do this the other way round: iterate through Rapier’s RigidBodySet on the active bodies,
            // and update the components accordingly. That way, we don’t have to iterate through the entities that weren’t changed
            // by physics (for example because they are sleeping).
            if let Some(rb) = context.bodies.get_mut(handle) {
                let mut interpolated_pos = utils::iso_to_transform(rb.position());

                if let TimestepMode::Interpolated { dt, .. } = *timestep_mode {
                    if let Some(interpolation) = interpolation.as_deref_mut() {
                        if interpolation.end.is_none() {
                            interpolation.end = Some(*rb.position());
                        }

                        if let Some(interpolated) =
                            interpolation.lerp_slerp((dt + sim_to_render_time.diff) / dt)
                        {
                            interpolated_pos = utils::iso_to_transform(&interpolated);
                        }
                    }
                }

                if let Some(mut transform) = transform {
                    // We need to compute the new local transform such that:
                    // curr_parent_global_transform * new_transform * parent_delta_pos = interpolated_pos
                    // new_transform = curr_parent_global_transform.inverse() * interpolated_pos
                    interpolated_pos = interpolated_pos.with_scale(transform.scale);

                    let inverse_parent_rotation = parent_global_transform.rotation.inverse();

                    interpolated_pos.translation -= world_offset;

                    let new_rotation = Quat::IDENTITY; //inverse_parent_rotation * interpolated_pos.rotation;

                    // has to be mut in 2d mode
                    #[allow(unused_mut)]
                    let mut new_translation;

                    let translation_offset =
                        if rb_type.copied().unwrap_or(RigidBody::Fixed) == RigidBody::Dynamic {
                            // The parent's velocity will have already moved them
                            parent_delta.translation
                        } else {
                            Vec3::ZERO
                        };

                    let rotated_interpolation = inverse_parent_rotation
                        * (parent_delta.rotation
                            * (interpolated_pos.translation - translation_offset));

                    new_translation = rotated_interpolation;

                    // In 2D, preserve the transform `z` component that may have been set by the user
                    #[cfg(feature = "dim2")]
                    {
                        new_translation.z = transform.translation.z;
                    }

                    let old_transform = *transform;

                    if transform.rotation != new_rotation
                        || transform.translation != new_translation
                    {
                        // NOTE: we write the new value only if there was an
                        //       actual change, in order to not trigger bevy’s
                        //       change tracking when the values didn’t change.
                        transform.rotation = new_rotation;
                        transform.translation = new_translation;
                    }

                    let inv_old_transform = Transform {
                        scale: old_transform.scale,
                        rotation: old_transform.rotation.inverse(),
                        translation: -old_transform.translation,
                    };

                    delta_transform = transform.mul_transform(inv_old_transform);

                    // NOTE: we need to compute the result of the next transform propagation
                    //       to make sure that our change detection for transforms is exact
                    //       despite rounding errors.

                    my_new_global_transform = parent_global_transform.mul_transform(*transform);
                    world_offset = my_new_global_transform.translation;

                    rigid_body_set
                        .last_body_transform_set
                        .insert(handle, GlobalTransform::from(my_new_global_transform));

                    rb.set_position(utils::transform_to_iso(&my_new_global_transform), false);
                }

                if let Some(velocity) = &mut velocity {
                    let old_linvel = *rb.linvel();

                    my_velocity.linvel = old_linvel.into();

                    rb.set_linvel(parent_velocity.linvel.into(), false);
                    rb.set_linvel(old_linvel - rb.linvel(), false);

                    let mut new_vel = Velocity {
                        linvel: (*rb.linvel()).into(),
                        #[cfg(feature = "dim3")]
                        angvel: (*rb.angvel()).into(),
                        #[cfg(feature = "dim2")]
                        angvel: rb.angvel(),
                    };

                    new_vel.linvel -= parent_delta_velocity.linvel;

                    my_delta_velocity = Velocity {
                        linvel: new_vel.linvel - velocity.linvel,
                        angvel: Default::default(),
                    };

                    // NOTE: we write the new value only if there was an
                    //       actual change, in order to not trigger bevy’s
                    //       change tracking when the values didn’t change.
                    if **velocity != new_vel {
                        **velocity = new_vel;
                    }
                }

<<<<<<< HEAD
                if let Some(sleeping) = &mut sleeping {
                    // NOTE: we write the new value only if there was an
                    //       actual change, in order to not trigger bevy’s
                    //       change tracking when the values didn’t change.
                    if sleeping.sleeping != rb.is_sleeping() {
                        sleeping.sleeping = rb.is_sleeping();
                    }
=======
                    rigid_body_set
                        .last_body_transform_set
                        .insert(handle, GlobalTransform::from(interpolated_pos));
>>>>>>> c25fae6a
                }
            }

            (
                my_new_global_transform,
                delta_transform,
                my_velocity,
                my_delta_velocity,
            )
        } else {
            (
                parent_global_transform,
                parent_delta,
                parent_velocity,
                parent_delta_velocity,
            )
        };

        recurse_child_transforms(
            context_access,
            config,
            sim_to_render_time,
            timestep_mode,
            writeback,
            transform,
            delta_transform,
            velocity,
            delta_velocity,
            children_query,
            child,
            world_offset,
        );
    }
}

/// Syncs up child velocities with their parents in the physics simulation.
/// This is done to avoid child components getting hit by their parent and rapier
/// assuming the child is hit by the full velocity of the parent instead of `parent vel - child vel`.
///
/// This will not change the bevy component's velocity.
pub(crate) fn sync_vel(
    top_ents: Query<Entity, Without<Parent>>,
    vel_query: Query<&Velocity>,
    query: Query<(&RapierRigidBodyHandle, &RapierContextEntityLink)>,
    children_query: Query<&Children>,
    mut context_access: WriteRapierContext,
) {
    for ent in top_ents.iter() {
        let vel = if let Ok(velocity) = vel_query.get(ent) {
            *velocity
        } else {
            Velocity::default()
        };

        if let Ok(children) = children_query.get(ent) {
            for child in children.iter().copied() {
                sync_velocity_recursively(child, &query, &children_query, vel, &mut context_access);
            }
        }
    }
}

fn sync_velocity_recursively(
    ent: Entity,
    query: &Query<(&RapierRigidBodyHandle, &RapierContextEntityLink)>,
    children_query: &Query<&Children>,
    parent_vel: Velocity,
    context_access: &mut WriteRapierContext,
) {
    let vel = if let Ok((handle, link)) = query.get(ent) {
        let mut context = context_access.context(link);
        if let Some(rb) = context.bodies.get_mut(handle.0) {
            #[cfg(feature = "dim3")]
            let old_linvel = Vec3::from(*rb.linvel());
            #[cfg(feature = "dim2")]
            let old_linvel = Vec2::from(*rb.linvel());

            rb.set_linvel((old_linvel + (parent_vel.linvel)).into(), false);

            Velocity {
                linvel: (*rb.linvel()).into(),
                #[cfg(feature = "dim3")]
                angvel: (*rb.angvel()).into(),
                #[cfg(feature = "dim2")]
                angvel: rb.angvel(),
            }
        } else {
            parent_vel
        }
    } else {
        parent_vel
    };

    if let Ok(children) = children_query.get(ent) {
        for child in children.iter().copied() {
            sync_velocity_recursively(child, query, children_query, vel, context_access);
        }
    }
}

/// System responsible for creating new Rapier rigid-bodies from the related `bevy_rapier` components.
pub fn init_rigid_bodies(
    mut commands: Commands,
    default_context_access: Query<Entity, With<DefaultRapierContext>>,
    mut rigidbody_sets: Query<(Entity, &mut RapierRigidBodySet)>,
    rigid_bodies: Query<RigidBodyComponents, Without<RapierRigidBodyHandle>>,
) {
    for (
        (entity, entity_context_link),
        rb,
        transform,
        vel,
        additional_mass_props,
        _mass_props,
        locked_axes,
        force,
        gravity_scale,
        (ccd, soft_ccd),
        dominance,
        sleep,
        damping,
        disabled,
        additional_solver_iters,
    ) in rigid_bodies.iter()
    {
        let mut builder = RigidBodyBuilder::new((*rb).into());
        builder = builder.enabled(disabled.is_none());

        if let Some(transform) = transform {
            builder = builder.position(utils::transform_to_iso(&transform.compute_transform()));
        }

        #[allow(clippy::useless_conversion)] // Need to convert if dim3 enabled
        if let Some(vel) = vel {
            builder = builder.linvel(vel.linvel.into()).angvel(vel.angvel.into());
        }

        if let Some(locked_axes) = locked_axes {
            builder = builder.locked_axes((*locked_axes).into())
        }

        if let Some(gravity_scale) = gravity_scale {
            builder = builder.gravity_scale(gravity_scale.0);
        }

        if let Some(ccd) = ccd {
            builder = builder.ccd_enabled(ccd.enabled)
        }

        if let Some(soft_ccd) = soft_ccd {
            builder = builder.soft_ccd_prediction(soft_ccd.prediction)
        }

        if let Some(dominance) = dominance {
            builder = builder.dominance_group(dominance.groups)
        }

        if let Some(sleep) = sleep {
            builder = builder.sleeping(sleep.sleeping);
        }

        if let Some(damping) = damping {
            builder = builder
                .linear_damping(damping.linear_damping)
                .angular_damping(damping.angular_damping);
        }

        if let Some(mprops) = additional_mass_props {
            builder = match mprops {
                AdditionalMassProperties::MassProperties(mprops) => {
                    builder.additional_mass_properties(mprops.into_rapier())
                }
                AdditionalMassProperties::Mass(mass) => builder.additional_mass(*mass),
            };
        }

        if let Some(added_iters) = additional_solver_iters {
            builder = builder.additional_solver_iterations(added_iters.0);
        }

        builder = builder.user_data(entity.to_bits() as u128);

        let mut rb = builder.build();

        #[allow(clippy::useless_conversion)] // Need to convert if dim3 enabled
        if let Some(force) = force {
            rb.add_force(force.force.into(), false);
            rb.add_torque(force.torque.into(), false);
        }

        // NOTE: we can’t apply impulses yet at this point because
        //       the rigid-body’s mass isn’t up-to-date yet (its
        //       attached colliders, if any, haven’t been created yet).

        if let Some(sleep) = sleep {
            let activation = rb.activation_mut();
            activation.normalized_linear_threshold = sleep.normalized_linear_threshold;
            activation.angular_threshold = sleep.angular_threshold;
        }
        // Get rapier context from RapierContextEntityLink or insert its default value.
        let context_entity = entity_context_link.map_or_else(
            || {
                let context_entity = default_context_access.get_single().ok()?;
                commands
                    .entity(entity)
                    .insert(RapierContextEntityLink(context_entity));
                Some(context_entity)
            },
            |link| Some(link.0),
        );
        let Some(context_entity) = context_entity else {
            continue;
        };

        let Ok((_, mut rigidbody_set)) = rigidbody_sets.get_mut(context_entity) else {
            log::error!("Could not find entity {context_entity} with rapier context while initializing {entity}");
            continue;
        };
        let handle = rigidbody_set.bodies.insert(rb);
        commands
            .entity(entity)
            .insert(RapierRigidBodyHandle(handle));
        rigidbody_set.entity2body.insert(entity, handle);

        if let Some(transform) = transform {
            rigidbody_set
                .last_body_transform_set
                .insert(handle, *transform);
        }
    }
}

/// This applies the initial impulse given to a rigid-body when it is created.
///
/// This cannot be done inside `init_rigid_bodies` because impulses require the rigid-body
/// mass to be available, which it was not because colliders were not created yet. As a
/// result, we run this system after the collider creation.
pub fn apply_initial_rigid_body_impulses(
    mut context: Query<(&mut RapierRigidBodySet, &RapierContextColliders)>,
    // We can’t use RapierRigidBodyHandle yet because its creation command hasn’t been
    // executed yet.
    mut init_impulses: Query<
        (Entity, &RapierContextEntityLink, &mut ExternalImpulse),
        Without<RapierRigidBodyHandle>,
    >,
) {
    for (entity, link, mut impulse) in init_impulses.iter_mut() {
        let (mut rigidbody_set, context_colliders) =
            context.get_mut(link.0).expect(RAPIER_CONTEXT_EXPECT_ERROR);
        let rigidbody_set = &mut *rigidbody_set;

        let bodies = &mut rigidbody_set.bodies;
        if let Some(rb) = rigidbody_set
            .entity2body
            .get(&entity)
            .and_then(|h| bodies.get_mut(*h))
        {
            // Make sure the mass-properties are computed.
            rb.recompute_mass_properties_from_colliders(&context_colliders.colliders);
            // Apply the impulse.
            rb.apply_impulse(impulse.impulse.into(), false);

            #[allow(clippy::useless_conversion)] // Need to convert if dim3 enabled
            rb.apply_torque_impulse(impulse.torque_impulse.into(), false);

            impulse.reset();
        }
    }
}<|MERGE_RESOLUTION|>--- conflicted
+++ resolved
@@ -401,12 +401,7 @@
 /// System responsible for writing the result of the last simulation step into our `bevy_rapier`
 /// components and the [`GlobalTransform`] component.
 pub fn writeback_rigid_bodies(
-<<<<<<< HEAD
     mut context_access: WriteRapierContext,
-=======
-    mut rigid_body_sets: Query<&mut RapierRigidBodySet>,
-    timestep_mode: Res<TimestepMode>,
->>>>>>> c25fae6a
     config: Query<&RapierConfiguration>,
     sim_to_render_time: Query<&SimulationToRenderTime>,
     top_entities: Query<Entity, Without<Parent>>,
@@ -433,7 +428,6 @@
                 continue;
             }
 
-<<<<<<< HEAD
             let mut my_new_global_transform = Transform::IDENTITY;
             let mut parent_delta = Transform::IDENTITY;
             let mut my_velocity = Velocity::default();
@@ -464,25 +458,6 @@
                         {
                             interpolated_pos = utils::iso_to_transform(&interpolated);
                         }
-=======
-        let rigid_body_set = rigid_body_sets
-            .get_mut(link.0)
-            .expect(RAPIER_CONTEXT_EXPECT_ERROR)
-            .into_inner();
-        let sim_to_render_time = sim_to_render_time
-            .get(link.0)
-            .expect("Could not get `SimulationToRenderTime`");
-        // TODO: do this the other way round: iterate through Rapier’s RigidBodySet on the active bodies,
-        // and update the components accordingly. That way, we don’t have to iterate through the entities that weren’t changed
-        // by physics (for example because they are sleeping).
-        if let Some(rb) = rigid_body_set.bodies.get(handle) {
-            let mut interpolated_pos = utils::iso_to_transform(rb.position());
-
-            if let TimestepMode::Interpolated { dt, .. } = *timestep_mode {
-                if let Some(interpolation) = interpolation.as_deref_mut() {
-                    if interpolation.end.is_none() {
-                        interpolation.end = Some(*rb.position());
->>>>>>> c25fae6a
                     }
                 }
 
@@ -790,7 +765,6 @@
                     }
                 }
 
-<<<<<<< HEAD
                 if let Some(sleeping) = &mut sleeping {
                     // NOTE: we write the new value only if there was an
                     //       actual change, in order to not trigger bevy’s
@@ -798,11 +772,10 @@
                     if sleeping.sleeping != rb.is_sleeping() {
                         sleeping.sleeping = rb.is_sleeping();
                     }
-=======
+
                     rigid_body_set
                         .last_body_transform_set
                         .insert(handle, GlobalTransform::from(interpolated_pos));
->>>>>>> c25fae6a
                 }
             }
 
