--- conflicted
+++ resolved
@@ -11,12 +11,8 @@
 pub type RigidBodyWritebackComponents<'a> = (
     &'a RapierRigidBodyHandle,
     &'a RapierContextEntityLink,
-<<<<<<< HEAD
-=======
     Option<&'a Parent>,
->>>>>>> c70edaeb
     Option<&'a mut Transform>,
-    Option<&'a RigidBody>,
     Option<&'a mut TransformInterpolation>,
     Option<&'a mut Velocity>,
     Option<&'a mut Sleeping>,
@@ -43,11 +39,7 @@
 
 /// System responsible for applying changes the user made to a rigid-body-related component.
 pub fn apply_rigid_body_user_changes(
-<<<<<<< HEAD
-    mut context: RapierContextAccessMut,
-=======
     mut context: WriteRapierContext,
->>>>>>> c70edaeb
     config: Query<&RapierConfiguration>,
     changed_rb_types: Query<
         (&RapierRigidBodyHandle, &RapierContextEntityLink, &RigidBody),
@@ -217,11 +209,7 @@
                 interpolation.end = None;
             }
         }
-<<<<<<< HEAD
-        // FIXME: avoid to run multiple times the mutable deref ?
-=======
         // TODO: avoid to run multiple times the mutable deref ?
->>>>>>> c70edaeb
         if let Some(rb) = context.bodies.get_mut(handle.0) {
             transform_changed = transform_changed.or_else(|| {
                 Some(transform_changed_fn(
@@ -365,65 +353,6 @@
 /// System responsible for writing the result of the last simulation step into our `bevy_rapier`
 /// components and the [`GlobalTransform`] component.
 pub fn writeback_rigid_bodies(
-<<<<<<< HEAD
-    mut context_access: RapierContextAccessMut,
-    config: Query<&RapierConfiguration>,
-    sim_to_render_time: Query<&SimulationToRenderTime>,
-    top_entities: Query<Entity, Without<Parent>>,
-    timestep_mode: Res<TimestepMode>,
-    mut writeback: Query<RigidBodyWritebackComponents, Without<RigidBodyDisabled>>,
-    children_query: Query<&Children>,
-) {
-    for entity in top_entities.iter() {
-        let (transform, delta_transform, velocity, world_offset, my_vel_delta) = if let Ok((
-            handle,
-            link,
-            transform,
-            _,
-            mut interpolation,
-            mut velocity,
-            mut sleeping,
-        )) =
-            writeback.get_mut(entity)
-        {
-            let config = config
-                .get(link.0)
-                .expect("Could not get `RapierConfiguration`");
-            if !config.physics_pipeline_active {
-                continue;
-            }
-
-            let mut my_new_global_transform = Transform::IDENTITY;
-            let mut parent_delta = Transform::IDENTITY;
-            let mut my_velocity = Velocity::default();
-            let mut world_offset = Vec3::ZERO;
-            let mut my_vel_delta = Velocity::default();
-
-            let handle = handle.0;
-
-            let context = context_access.context(link).into_inner();
-            let sim_to_render_time = sim_to_render_time
-                .get(link.0)
-                .expect("Could not get `SimulationToRenderTime`");
-
-            // TODO: do this the other way round: iterate through Rapier’s RigidBodySet on the active bodies,
-            // and update the components accordingly. That way, we don’t have to iterate through the entities that weren’t changed
-            // by physics (for example because they are sleeping).
-            if let Some(rb) = context.bodies.get(handle) {
-                let mut interpolated_pos = utils::iso_to_transform(rb.position());
-
-                if let TimestepMode::Interpolated { dt, .. } = *timestep_mode {
-                    if let Some(interpolation) = interpolation.as_deref_mut() {
-                        if interpolation.end.is_none() {
-                            interpolation.end = Some(*rb.position());
-                        }
-
-                        if let Some(interpolated) =
-                            interpolation.lerp_slerp((dt + sim_to_render_time.diff) / dt)
-                        {
-                            interpolated_pos = utils::iso_to_transform(&interpolated);
-                        }
-=======
     mut context: WriteRapierContext,
     timestep_mode: Res<TimestepMode>,
     config: Query<&RapierConfiguration>,
@@ -465,49 +394,10 @@
                         interpolation.lerp_slerp((dt + sim_to_render_time.diff) / dt)
                     {
                         interpolated_pos = utils::iso_to_transform(&interpolated);
->>>>>>> c70edaeb
-                    }
-                }
-            }
-
-<<<<<<< HEAD
-                if let Some(mut transform) = transform {
-                    // NOTE: Rapier's `RigidBody` doesn't know its own scale as it is encoded
-                    //       directly within its collider, so we have to retrieve it from
-                    //       the scale of its bevy transform.
-                    interpolated_pos = interpolated_pos.with_scale(transform.scale);
-
-                    world_offset = transform.translation;
-
-                    // let (cur_inv_scale, cur_inv_rotation, cur_inv_translation) = transform
-                    //     .compute_affine()
-                    //     .inverse()
-                    //     .to_scale_rotation_translation();
-
-                    parent_delta = Transform {
-                        translation: interpolated_pos.translation - transform.translation,
-                        rotation: interpolated_pos.rotation * transform.rotation.inverse(),
-                        scale: transform.scale,
-                    };
-
-                    let com = rb.center_of_mass();
-
-                    #[cfg(feature = "dim3")]
-                    let com = Vec3::new(
-                        com.x - rb.translation().x,
-                        com.y - rb.translation().y,
-                        com.z - rb.translation().z,
-                    );
-                    #[cfg(feature = "dim2")]
-                    let com =
-                        Vec3::new(com.x - rb.translation().x, com.y - rb.translation().y, 0.0);
-
-                    let com_diff = com - parent_delta.rotation.mul_vec3(com);
-                    parent_delta.translation -= com_diff;
-
-                    #[allow(unused_mut)] // mut is needed in 2D but not in 3D.
-                    let mut new_translation = interpolated_pos.translation;
-=======
+                    }
+                }
+            }
+
             if let Some(mut transform) = transform {
                 // NOTE: Rapier's `RigidBody` doesn't know its own scale as it is encoded
                 //       directly within its collider, so we have to retrieve it from
@@ -540,212 +430,12 @@
                     let mut new_translation = inverse_parent_rotation
                         * interpolated_pos.translation
                         + inverse_parent_translation;
->>>>>>> c70edaeb
 
                     // In 2D, preserve the transform `z` component that may have been set by the user
                     #[cfg(feature = "dim2")]
                     {
                         new_translation.z = transform.translation.z;
                     }
-<<<<<<< HEAD
-
-                    if transform.rotation != interpolated_pos.rotation
-                        || transform.translation != new_translation
-                    {
-                        // NOTE: we write the new value only if there was an
-                        //       actual change, in order to not trigger bevy’s
-                        //       change tracking when the values didn’t change.
-                        transform.rotation = interpolated_pos.rotation;
-                        transform.translation = new_translation;
-                    }
-
-                    my_new_global_transform = interpolated_pos;
-
-                    context.last_body_transform_set.insert(
-                        handle,
-                        GlobalTransform::from(
-                            Transform::from_translation(new_translation)
-                                .with_rotation(interpolated_pos.rotation),
-                        ),
-                    );
-                }
-
-                if let Some(velocity) = &mut velocity {
-                    my_velocity = **velocity;
-
-                    let new_vel = Velocity {
-                        linvel: (*rb.linvel()).into(),
-                        #[cfg(feature = "dim3")]
-                        angvel: (*rb.angvel()).into(),
-                        #[cfg(feature = "dim2")]
-                        angvel: rb.angvel(),
-                    };
-
-                    my_vel_delta = Velocity {
-                        linvel: new_vel.linvel - velocity.linvel,
-                        ..Default::default()
-                    };
-
-                    // NOTE: we write the new value only if there was an
-                    //       actual change, in order to not trigger bevy’s
-                    //       change tracking when the values didn’t change.
-                    if **velocity != new_vel {
-                        **velocity = new_vel;
-                    }
-                }
-
-                if let Some(sleeping) = &mut sleeping {
-                    // NOTE: we write the new value only if there was an
-                    //       actual change, in order to not trigger bevy’s
-                    //       change tracking when the values didn’t change.
-                    if sleeping.sleeping != rb.is_sleeping() {
-                        sleeping.sleeping = rb.is_sleeping();
-                    }
-                }
-            }
-
-            (
-                my_new_global_transform,
-                parent_delta,
-                my_velocity,
-                world_offset,
-                my_vel_delta,
-            )
-        } else {
-            (
-                Transform::IDENTITY,
-                Transform::IDENTITY,
-                Velocity::default(),
-                Vec3::ZERO,
-                Velocity::default(),
-            )
-        };
-
-        recurse_child_transforms(
-            &mut context_access,
-            &config,
-            &sim_to_render_time,
-            timestep_mode.as_ref(),
-            &mut writeback,
-            transform,
-            delta_transform,
-            velocity,
-            my_vel_delta,
-            &children_query,
-            entity,
-            world_offset,
-        );
-    }
-}
-
-fn recurse_child_transforms(
-    context_access: &mut RapierContextAccessMut,
-    config: &Query<&RapierConfiguration>,
-    sim_to_render_time: &Query<&SimulationToRenderTime>,
-    timestep_mode: &TimestepMode,
-    writeback: &mut Query<RigidBodyWritebackComponents, Without<RigidBodyDisabled>>,
-    parent_global_transform: Transform,
-    parent_delta: Transform,
-    parent_velocity: Velocity,
-    parent_delta_velocity: Velocity,
-    children_query: &Query<&Children>,
-    parent_entity: Entity,
-    world_offset: Vec3,
-) {
-    let Ok(children) = children_query.get(parent_entity) else {
-        return;
-    };
-
-    for child in children.iter().copied() {
-        let mut world_offset = world_offset;
-
-        let (transform, delta_transform, velocity, delta_velocity) = if let Ok((
-            handle,
-            link,
-            transform,
-            rb_type,
-            mut interpolation,
-            mut velocity,
-            mut sleeping,
-        )) =
-            writeback.get_mut(child)
-        {
-            let config = config
-                .get(link.0)
-                .expect("Could not get `RapierConfiguration`");
-            if !config.physics_pipeline_active {
-                continue;
-            }
-
-            let mut my_new_global_transform = parent_global_transform;
-            let mut delta_transform = parent_delta;
-            let mut my_velocity = parent_velocity;
-            let mut my_delta_velocity = parent_delta_velocity;
-
-            let handle = handle.0;
-
-            let context = context_access.context(link).into_inner();
-            let sim_to_render_time = sim_to_render_time
-                .get(link.0)
-                .expect("Could not get `SimulationToRenderTime`");
-
-            // TODO: do this the other way round: iterate through Rapier’s RigidBodySet on the active bodies,
-            // and update the components accordingly. That way, we don’t have to iterate through the entities that weren’t changed
-            // by physics (for example because they are sleeping).
-            if let Some(rb) = context.bodies.get_mut(handle) {
-                let mut interpolated_pos = utils::iso_to_transform(rb.position());
-
-                if let TimestepMode::Interpolated { dt, .. } = *timestep_mode {
-                    if let Some(interpolation) = interpolation.as_deref_mut() {
-                        if interpolation.end.is_none() {
-                            interpolation.end = Some(*rb.position());
-                        }
-
-                        if let Some(interpolated) =
-                            interpolation.lerp_slerp((dt + sim_to_render_time.diff) / dt)
-                        {
-                            interpolated_pos = utils::iso_to_transform(&interpolated);
-                        }
-                    }
-                }
-
-                if let Some(mut transform) = transform {
-                    // We need to compute the new local transform such that:
-                    // curr_parent_global_transform * new_transform * parent_delta_pos = interpolated_pos
-                    // new_transform = curr_parent_global_transform.inverse() * interpolated_pos
-                    interpolated_pos = interpolated_pos.with_scale(transform.scale);
-
-                    let inverse_parent_rotation = parent_global_transform.rotation.inverse();
-
-                    interpolated_pos.translation -= world_offset;
-
-                    let new_rotation = Quat::IDENTITY; //inverse_parent_rotation * interpolated_pos.rotation;
-
-                    // has to be mut in 2d mode
-                    #[allow(unused_mut)]
-                    let mut new_translation;
-
-                    let translation_offset =
-                        if rb_type.copied().unwrap_or(RigidBody::Fixed) == RigidBody::Dynamic {
-                            // The parent's velocity will have already moved them
-                            parent_delta.translation
-                        } else {
-                            Vec3::ZERO
-                        };
-
-                    let rotated_interpolation = inverse_parent_rotation
-                        * (parent_delta.rotation
-                            * (interpolated_pos.translation - translation_offset));
-
-                    new_translation = rotated_interpolation;
-
-                    // In 2D, preserve the transform `z` component that may have been set by the user
-                    #[cfg(feature = "dim2")]
-                    {
-                        new_translation.z = transform.translation.z;
-                    }
-
-                    let old_transform = *transform;
 
                     if transform.rotation != new_rotation
                         || transform.translation != new_translation
@@ -757,68 +447,6 @@
                         transform.translation = new_translation;
                     }
 
-                    let inv_old_transform = Transform {
-                        scale: old_transform.scale,
-                        rotation: old_transform.rotation.inverse(),
-                        translation: -old_transform.translation,
-                    };
-
-                    delta_transform = transform.mul_transform(inv_old_transform);
-
-                    // NOTE: we need to compute the result of the next transform propagation
-                    //       to make sure that our change detection for transforms is exact
-                    //       despite rounding errors.
-
-                    my_new_global_transform = parent_global_transform.mul_transform(*transform);
-                    world_offset = my_new_global_transform.translation;
-
-                    context
-                        .last_body_transform_set
-                        .insert(handle, GlobalTransform::from(my_new_global_transform));
-
-                    rb.set_position(utils::transform_to_iso(&my_new_global_transform), false);
-                }
-
-                if let Some(velocity) = &mut velocity {
-                    let old_linvel = *rb.linvel();
-
-                    my_velocity.linvel = old_linvel.into();
-
-                    rb.set_linvel(parent_velocity.linvel.into(), false);
-                    rb.set_linvel(old_linvel - rb.linvel(), false);
-
-                    let mut new_vel = Velocity {
-                        linvel: (*rb.linvel()).into(),
-                        #[cfg(feature = "dim3")]
-                        angvel: (*rb.angvel()).into(),
-                        #[cfg(feature = "dim2")]
-                        angvel: rb.angvel(),
-                    };
-
-                    new_vel.linvel -= parent_delta_velocity.linvel;
-
-                    my_delta_velocity = Velocity {
-                        linvel: new_vel.linvel - velocity.linvel,
-                        angvel: Default::default(),
-                    };
-
-                    // NOTE: we write the new value only if there was an
-                    //       actual change, in order to not trigger bevy’s
-                    //       change tracking when the values didn’t change.
-                    if **velocity != new_vel {
-                        **velocity = new_vel;
-=======
-
-                    if transform.rotation != new_rotation
-                        || transform.translation != new_translation
-                    {
-                        // NOTE: we write the new value only if there was an
-                        //       actual change, in order to not trigger bevy’s
-                        //       change tracking when the values didn’t change.
-                        transform.rotation = new_rotation;
-                        transform.translation = new_translation;
-                    }
-
                     // NOTE: we need to compute the result of the next transform propagation
                     //       to make sure that our change detection for transforms is exact
                     //       despite rounding errors.
@@ -842,7 +470,6 @@
                         //       change tracking when the values didn’t change.
                         transform.rotation = interpolated_pos.rotation;
                         transform.translation = interpolated_pos.translation;
->>>>>>> c70edaeb
                     }
 
                     context
@@ -876,100 +503,6 @@
                     sleeping.sleeping = rb.is_sleeping();
                 }
             }
-
-            (
-                my_new_global_transform,
-                delta_transform,
-                my_velocity,
-                my_delta_velocity,
-            )
-        } else {
-            (
-                parent_global_transform,
-                parent_delta,
-                parent_velocity,
-                parent_delta_velocity,
-            )
-        };
-
-        recurse_child_transforms(
-            context_access,
-            config,
-            sim_to_render_time,
-            timestep_mode,
-            writeback,
-            transform,
-            delta_transform,
-            velocity,
-            delta_velocity,
-            children_query,
-            child,
-            world_offset,
-        );
-    }
-}
-
-/// Syncs up child velocities with their parents in the physics simulation.
-/// This is done to avoid child components getting hit by their parent and rapier
-/// assuming the child is hit by the full velocity of the parent instead of `parent vel - child vel`.
-///
-/// This will not change the bevy component's velocity.
-pub(crate) fn sync_vel(
-    top_ents: Query<Entity, Without<Parent>>,
-    vel_query: Query<&Velocity>,
-    query: Query<(&RapierRigidBodyHandle, &RapierContextEntityLink)>,
-    children_query: Query<&Children>,
-    mut context_access: RapierContextAccessMut,
-) {
-    for ent in top_ents.iter() {
-        let vel = if let Ok(velocity) = vel_query.get(ent) {
-            *velocity
-        } else {
-            Velocity::default()
-        };
-
-        if let Ok(children) = children_query.get(ent) {
-            for child in children.iter().copied() {
-                sync_velocity_recursively(child, &query, &children_query, vel, &mut context_access);
-            }
-        }
-    }
-}
-
-fn sync_velocity_recursively(
-    ent: Entity,
-    query: &Query<(&RapierRigidBodyHandle, &RapierContextEntityLink)>,
-    children_query: &Query<&Children>,
-    parent_vel: Velocity,
-    context_access: &mut RapierContextAccessMut,
-) {
-    let vel = if let Ok((handle, link)) = query.get(ent) {
-        let mut context = context_access.context(link);
-        if let Some(rb) = context.bodies.get_mut(handle.0) {
-            #[cfg(feature = "dim3")]
-            let old_linvel = Vec3::from(*rb.linvel());
-            #[cfg(feature = "dim2")]
-            let old_linvel = Vec2::from(*rb.linvel());
-
-            rb.set_linvel((old_linvel + (parent_vel.linvel)).into(), false);
-
-            Velocity {
-                linvel: (*rb.linvel()).into(),
-                #[cfg(feature = "dim3")]
-                angvel: (*rb.angvel()).into(),
-                #[cfg(feature = "dim2")]
-                angvel: rb.angvel(),
-            }
-        } else {
-            parent_vel
-        }
-    } else {
-        parent_vel
-    };
-
-    if let Ok(children) = children_query.get(ent) {
-        for child in children.iter().copied() {
-            sync_velocity_recursively(child, query, children_query, vel, context_access);
         }
     }
 }
@@ -1110,11 +643,7 @@
 /// mass to be available, which it was not because colliders were not created yet. As a
 /// result, we run this system after the collider creation.
 pub fn apply_initial_rigid_body_impulses(
-<<<<<<< HEAD
-    mut context: RapierContextAccessMut,
-=======
     mut context: WriteRapierContext,
->>>>>>> c70edaeb
     // We can’t use RapierRigidBodyHandle yet because its creation command hasn’t been
     // executed yet.
     mut init_impulses: Query<
