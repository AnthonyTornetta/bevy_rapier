use crate::dynamics::MassProperties;
use crate::dynamics::ReadMassProperties;
use crate::plugin::context::{RapierContextEntityLink, RapierRigidBodySet};
use crate::plugin::RapierConfiguration;
use crate::prelude::MassModifiedMessage;
use bevy::prelude::*;

/// System responsible for writing updated mass properties back into the [`ReadMassProperties`] component.
pub fn writeback_mass_properties(
    link: Query<&RapierContextEntityLink>,
    rigidbody_set: Query<&RapierRigidBodySet>,
    config: Query<&RapierConfiguration>,

    mut mass_props: Query<&mut ReadMassProperties>,
<<<<<<< HEAD
    mut mass_modified: MessageReader<MassModifiedMessage>,
=======
    mut mass_modified: MessageReader<MassModifiedEvent>,
>>>>>>> 0c4cfc91
) {
    for entity in mass_modified.read() {
        let link = link
            .get(entity.0)
            .expect("Could not find `RapierContextEntityLink`");
        let config = config
            .get(link.0)
            .expect("Could not find `RapierConfiguration`");
        if config.physics_pipeline_active {
            let Ok(rigidbody_set) = rigidbody_set.get(link.0) else {
                continue;
            };

            if let Some(handle) = rigidbody_set.entity2body.get(entity).copied() {
                if let Some(rb) = rigidbody_set.bodies.get(handle) {
                    if let Ok(mut mass_props) = mass_props.get_mut(**entity) {
                        let new_mass_props =
                            MassProperties::from_rapier(rb.mass_properties().local_mprops);

                        // NOTE: we write the new value only if there was an
                        //       actual change, in order to not trigger bevy’s
                        //       change tracking when the values didn’t change.
                        if mass_props.get() != &new_mass_props {
                            mass_props.set(new_mass_props);
                        }
                    }
                }
            }
        }
    }
}<|MERGE_RESOLUTION|>--- conflicted
+++ resolved
@@ -12,11 +12,7 @@
     config: Query<&RapierConfiguration>,
 
     mut mass_props: Query<&mut ReadMassProperties>,
-<<<<<<< HEAD
-    mut mass_modified: MessageReader<MassModifiedMessage>,
-=======
     mut mass_modified: MessageReader<MassModifiedEvent>,
->>>>>>> 0c4cfc91
 ) {
     for entity in mass_modified.read() {
         let link = link
